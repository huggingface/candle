[package]
name = "candle-examples"
version.workspace = true
edition.workspace = true
description.workspace = true
repository.workspace = true
keywords.workspace = true
categories.workspace = true
license.workspace = true
readme = "README.md"

[dependencies]
accelerate-src = { workspace = true, optional = true }
candle = { workspace = true }
candle-datasets = { workspace = true, optional = true }
candle-nn = { workspace = true }
candle-transformers = { workspace = true }
candle-flash-attn = { workspace = true, optional = true }
candle-onnx = { workspace = true, optional = true }

csv = "1.3.0"
cudarc = { workspace = true, optional = true }
half = { workspace = true, optional = true }
hf-hub = { workspace = true, features = ["tokio"] }
image = { workspace = true }
intel-mkl-src = { workspace = true, optional = true }
num-traits = { workspace = true }
palette = { version = "0.7.6", optional = true }
enterpolation = { version = "0.2.1", optional = true }
pyo3 = { version = "0.22.0", features = [
    "auto-initialize",
    "abi3-py311",
], optional = true }
rayon = { workspace = true }
rubato = { version = "0.15.0", optional = true }
safetensors = { workspace = true }
serde = { workspace = true }
serde_json = { workspace = true }
symphonia = { version = "0.5.3", features = ["all"], optional = true }
tokenizers = { workspace = true, features = ["onig"] }
cpal = { version = "0.15.2", optional = true }
pdf2image = { version = "0.1.2", optional = true }
tekken-rs = { version = "0.1.1", optional = true }

[dev-dependencies]
anyhow = { workspace = true }
byteorder = { workspace = true }
clap = { workspace = true }
imageproc = { workspace = true }
memmap2 = { workspace = true }
rand = { workspace = true }
ab_glyph = { workspace = true }
tracing = { workspace = true }
tracing-chrome = { workspace = true }
tracing-subscriber = { workspace = true }
# Necessary to disambiguate with tokio in wasm examples which are 1.28.1
tokio = "1.48.0"

[build-dependencies]
anyhow = { workspace = true }
<<<<<<< HEAD
bindgen_cuda = { version = "0.1.5", optional = true }
=======
bindgen_cuda = { version = "0.1.1", optional = true }
hf-hub = { workspace = true, features = ["tokio"] }
>>>>>>> d4545ebb

[features]
default = []
accelerate = [
    "dep:accelerate-src",
    "candle/accelerate",
    "candle-nn/accelerate",
    "candle-transformers/accelerate",
]
cuda = [
    "candle/cuda",
    "candle-nn/cuda",
    "candle-transformers/cuda",
    "dep:bindgen_cuda",
]
cudnn = ["candle/cudnn", "candle-nn/cudnn", "candle-transformers/cudnn"]
flash-attn = ["cuda", "candle-transformers/flash-attn", "dep:candle-flash-attn"]
mkl = [
    "dep:intel-mkl-src",
    "candle/mkl",
    "candle-nn/mkl",
    "candle-transformers/mkl",
]
nccl = ["cuda", "cudarc/nccl", "dep:half"]
onnx = ["candle-onnx"]
metal = ["candle/metal", "candle-nn/metal"]
microphone = ["cpal", "rubato"]
encodec = ["cpal", "symphonia", "rubato"]
mimi = ["cpal", "symphonia", "rubato"]
snac = ["cpal", "symphonia", "rubato"]
depth_anything_v2 = ["palette", "enterpolation"]
tekken = ["tekken-rs"]
buildtime-download = []

[[example]]
name = "llama_multiprocess"
required-features = ["cuda", "nccl", "flash-attn"]

[[example]]
name = "reinforcement-learning"
required-features = ["pyo3"]

[[example]]
name = "onnx"
required-features = ["onnx"]

[[example]]
name = "onnx-llm"
required-features = ["onnx"]

[[example]]
name = "onnx_basics"
required-features = ["onnx"]

[[example]]
name = "whisper"
required-features = ["symphonia"]

[[example]]
name = "whisper-microphone"
required-features = ["microphone"]

[[example]]
name = "mnist-training"
required-features = ["candle-datasets"]

[[example]]
name = "llama2-c"
required-features = ["candle-datasets"]

[[example]]
name = "mimi"
required-features = ["mimi"]

[[example]]
name = "snac"
required-features = ["snac"]

[[example]]
name = "encodec"
required-features = ["encodec"]

[[example]]
name = "depth_anything_v2"
required-features = ["depth_anything_v2"]

[[example]]
name = "silero-vad"
required-features = ["onnx"]

[[example]]
name = "colpali"
required-features = ["pdf2image"]

[[example]]
name = "voxtral"
required-features = ["symphonia"]

[[example]]
name = "bert_single_file_binary"
required-features = ["buildtime-download"]<|MERGE_RESOLUTION|>--- conflicted
+++ resolved
@@ -58,12 +58,8 @@
 
 [build-dependencies]
 anyhow = { workspace = true }
-<<<<<<< HEAD
 bindgen_cuda = { version = "0.1.5", optional = true }
-=======
-bindgen_cuda = { version = "0.1.1", optional = true }
 hf-hub = { workspace = true, features = ["tokio"] }
->>>>>>> d4545ebb
 
 [features]
 default = []
