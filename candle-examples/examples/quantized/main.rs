--- conflicted
+++ resolved
@@ -452,8 +452,6 @@
     /// The context size to consider for the repeat penalty.
     #[arg(long, default_value_t = 64)]
     repeat_last_n: usize,
-<<<<<<< HEAD
-=======
 
     /// The model size to use.
     #[arg(long, default_value = "7b")]
@@ -462,7 +460,6 @@
     /// Group-Query Attention, use 8 for the 70B version of LLaMAv2.
     #[arg(long)]
     gqa: Option<usize>,
->>>>>>> 5320aa6b
 }
 
 impl Args {
@@ -536,24 +533,6 @@
     }
 }
 
-fn apply_repeat_penalty(logits: &Tensor, penalty: f32, context: &[u32]) -> Result<Tensor> {
-    let mut logits = logits.to_vec1::<f32>()?;
-    let context: std::collections::HashSet<_> = context.iter().collect();
-    for (token_id, logit) in logits.iter_mut().enumerate() {
-        if context.contains(&(token_id as u32)) {
-            if *logit >= 0. {
-                *logit /= penalty
-            } else {
-                *logit *= penalty
-            }
-        }
-    }
-    let logits_len = logits.len();
-    Tensor::from_vec(logits, logits_len, &Device::Cpu)
-}
-
-<<<<<<< HEAD
-=======
 fn format_size(size_in_bytes: usize) -> String {
     if size_in_bytes < 1_000 {
         format!("{}B", size_in_bytes)
@@ -566,7 +545,6 @@
     }
 }
 
->>>>>>> 5320aa6b
 fn main() -> anyhow::Result<()> {
     use tracing_chrome::ChromeLayerBuilder;
     use tracing_subscriber::prelude::*;
@@ -676,7 +654,11 @@
             logits
         } else {
             let start_at = all_tokens.len().saturating_sub(args.repeat_last_n);
-            apply_repeat_penalty(&logits, args.repeat_penalty, &all_tokens[start_at..])?
+            candle_transformers::utils::apply_repeat_penalty(
+                &logits,
+                args.repeat_penalty,
+                &all_tokens[start_at..],
+            )?
         };
         next_token = logits_processor.sample(&logits)?;
         all_tokens.push(next_token);
