--- conflicted
+++ resolved
@@ -269,14 +269,8 @@
 
     let start = std::time::Instant::now();
     let config = serde_json::from_reader(std::fs::File::open(config_file)?)?;
-<<<<<<< HEAD
-
     let device = B::Device::new(0)?;
     let dtype = if B::Device::SUPPORTS_BF16 {
-=======
-    let device = candle_examples::device(args.cpu)?;
-    let dtype = if device.is_cuda() || device.is_metal() {
->>>>>>> 671de1db
         DType::BF16
     } else {
         DType::F32
