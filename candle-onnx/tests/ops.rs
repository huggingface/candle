--- conflicted
+++ resolved
@@ -6248,7 +6248,6 @@
 }
 
 #[test]
-<<<<<<< HEAD
 fn test_selu_operator() -> Result<()> {
 
     {
@@ -6434,11 +6433,12 @@
     let eval = simple_eval(&manual_graph, inputs)?;
     let output = eval.get("output").unwrap();
     assert_eq!(output.dims(), &[0, 2]);
+
     }
 
     Ok(())
 }
-=======
+
 fn test_hard_swish() -> candle::Result<()> {
     {
         let manual_graph = create_model_proto_with_graph(Some(GraphProto {
@@ -7221,5 +7221,4 @@
     }
 
     Ok(())
-}
->>>>>>> 16b7b77e
+}