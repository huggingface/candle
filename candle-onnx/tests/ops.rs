--- conflicted
+++ resolved
@@ -6248,28 +6248,6 @@
 }
 
 #[test]
-<<<<<<< HEAD
-fn test_one_hot() -> Result<()> {
-    // Tests based on: https://github.com/onnx/onnx/blob/main/docs/Operators.md#OneHot
-    {
-        let depth_value = Tensor::new(3i64, &Device::Cpu)?; // depth = 3
-        let values_tensor = Tensor::from_vec(vec![0.0f32, 1.0], (2,), &Device::Cpu)?; // off = 0.0, on = 1.0
-
-        let manual_graph = create_model_proto_with_graph(Some(GraphProto {
-            node: vec![NodeProto {
-                op_type: "OneHot".to_string(),
-                domain: "".to_string(),
-                attribute: vec![AttributeProto {
-                    name: "axis".to_string(),
-                    r#type: AttributeType::Int as i32,
-                    i: -1,
-                    ..Default::default()
-                }],
-                input: vec![
-                    INPUT_X.to_string(),  // indices
-                    "depth".to_string(),  // depth
-                    "values".to_string(), // values
-=======
 fn test_hard_swish() -> candle::Result<()> {
     {
         let manual_graph = create_model_proto_with_graph(Some(GraphProto {
@@ -6397,7 +6375,6 @@
                     INPUT_X.to_string(),
                     INPUT_Y.to_string(),
                     INPUT_A.to_string(),
->>>>>>> 317a3aec
                 ],
                 output: vec![OUTPUT_Z.to_string()],
                 name: "".to_string(),
@@ -6418,162 +6395,6 @@
         }));
 
         let mut inputs: HashMap<String, Tensor> = HashMap::new();
-<<<<<<< HEAD
-        inputs.insert(
-            INPUT_X.to_string(),
-            Tensor::new(vec![0i64, 1, 2], &Device::Cpu)?,
-        );
-        inputs.insert("depth".to_string(), depth_value);
-        inputs.insert("values".to_string(), values_tensor);
-
-        let eval = simple_eval(&manual_graph, inputs)?;
-        let z = eval.get(OUTPUT_Z).expect("Output 'z' not found");
-
-        let expected = vec![
-            vec![1.0, 0.0, 0.0],
-            vec![0.0, 1.0, 0.0],
-            vec![0.0, 0.0, 1.0],
-        ];
-
-        let z_reshaped = z.to_dtype(DType::F32)?.reshape((3, 3))?.to_vec2::<f32>()?;
-        assert_eq!(z_reshaped, expected);
-    }
-    {
-        // Test with axis
-        let indices = Tensor::from_vec(vec![1i64, 9, 2, 4], (2, 2), &Device::Cpu)?;
-        let depth = Tensor::new(10i64, &Device::Cpu)?;
-        let values = Tensor::from_vec(vec![1.0f32, 3.0], (2,), &Device::Cpu)?;
-
-        let graph = create_model_proto_with_graph(Some(GraphProto {
-            node: vec![NodeProto {
-                op_type: "OneHot".to_string(),
-                input: vec!["indices".into(), "depth".into(), "values".into()],
-                output: vec!["y".into()],
-                attribute: vec![AttributeProto {
-                    name: "axis".into(),
-                    r#type: AttributeType::Int as i32,
-                    i: 1,
-                    ..Default::default()
-                }],
-                ..Default::default()
-            }],
-            output: vec![ValueInfoProto {
-                name: "y".into(),
-                ..Default::default()
-            }],
-            ..Default::default()
-        }));
-
-        let mut inputs = HashMap::new();
-        inputs.insert("indices".into(), indices);
-        inputs.insert("depth".into(), depth);
-        inputs.insert("values".into(), values);
-
-        let eval = simple_eval(&graph, inputs)?;
-        let y = eval.get("y").unwrap();
-        assert_eq!(y.dims(), &[2, 10, 2]);
-    }
-    {
-        // Test with negative axis
-        let indices = Tensor::from_vec(vec![1i64, 9, 2, 4], (2, 2), &Device::Cpu)?;
-        let depth = Tensor::new(10i64, &Device::Cpu)?;
-        let values = Tensor::from_vec(vec![1.0f32, 3.0], (2,), &Device::Cpu)?;
-
-        let graph = create_model_proto_with_graph(Some(GraphProto {
-            node: vec![NodeProto {
-                op_type: "OneHot".to_string(),
-                input: vec!["indices".into(), "depth".into(), "values".into()],
-                output: vec!["y".into()],
-                attribute: vec![AttributeProto {
-                    name: "axis".into(),
-                    r#type: AttributeType::Int as i32,
-                    i: -2,
-                    ..Default::default()
-                }],
-                ..Default::default()
-            }],
-            output: vec![ValueInfoProto {
-                name: "y".into(),
-                ..Default::default()
-            }],
-            ..Default::default()
-        }));
-
-        let mut inputs = HashMap::new();
-        inputs.insert("indices".into(), indices);
-        inputs.insert("depth".into(), depth);
-        inputs.insert("values".into(), values);
-
-        let eval = simple_eval(&graph, inputs)?;
-        let y = eval.get("y").unwrap();
-        assert_eq!(y.dims(), &[2, 10, 2]);
-    }
-    {
-        // Test with negative indices
-        let indices = Tensor::from_vec(vec![0i64, -7, -8], (3,), &Device::Cpu)?;
-        let depth = Tensor::new(10i64, &Device::Cpu)?;
-        let values = Tensor::from_vec(vec![1.0f32, 3.0], (2,), &Device::Cpu)?;
-
-        let graph = create_model_proto_with_graph(Some(GraphProto {
-            node: vec![NodeProto {
-                op_type: "OneHot".to_string(),
-                input: vec!["indices".into(), "depth".into(), "values".into()],
-                output: vec!["y".into()],
-                attribute: vec![AttributeProto {
-                    name: "axis".into(),
-                    r#type: AttributeType::Int as i32,
-                    i: 1,
-                    ..Default::default()
-                }],
-                ..Default::default()
-            }],
-            output: vec![ValueInfoProto {
-                name: "y".into(),
-                ..Default::default()
-            }],
-            ..Default::default()
-        }));
-
-        let mut inputs = HashMap::new();
-        inputs.insert("indices".into(), indices);
-        inputs.insert("depth".into(), depth);
-        inputs.insert("values".into(), values);
-
-        let eval = simple_eval(&graph, inputs)?;
-        let y = eval.get("y").unwrap();
-        assert_eq!(y.dims(), &[3, 10]);
-    }
-    {
-        // Test without axis
-        let indices = Tensor::from_vec(vec![0i64, 7, 8], (3,), &Device::Cpu)?;
-        let depth = Tensor::new(12i64, &Device::Cpu)?;
-        let values = Tensor::from_vec(vec![2f32, 5.0], (2,), &Device::Cpu)?;
-
-        let graph = create_model_proto_with_graph(Some(GraphProto {
-            node: vec![NodeProto {
-                op_type: "OneHot".to_string(),
-                input: vec!["indices".into(), "depth".into(), "values".into()],
-                output: vec!["y".into()],
-                ..Default::default()
-            }],
-            output: vec![ValueInfoProto {
-                name: "y".into(),
-                ..Default::default()
-            }],
-            ..Default::default()
-        }));
-
-        let mut inputs = HashMap::new();
-        inputs.insert("indices".into(), indices);
-        inputs.insert("depth".into(), depth);
-        inputs.insert("values".into(), values);
-
-        let eval = simple_eval(&graph, inputs)?;
-        let y = eval.get("y").unwrap();
-        assert_eq!(y.dims(), &[3, 12]);
-    }
-
-=======
         inputs.insert(INPUT_X.to_string(), Tensor::new(data, &Device::Cpu)?);
         inputs.insert(INPUT_Y.to_string(), Tensor::new(indices, &Device::Cpu)?);
         inputs.insert(INPUT_A.to_string(), Tensor::new(updates, &Device::Cpu)?);
@@ -7010,6 +6831,203 @@
             ]
         );
     }
->>>>>>> 317a3aec
+    Ok(())
+}
+
+#[test]
+fn test_one_hot() -> Result<()> {
+    // Tests based on: https://github.com/onnx/onnx/blob/main/docs/Operators.md#OneHot
+    {
+        let depth_value = Tensor::new(3i64, &Device::Cpu)?; // depth = 3
+        let values_tensor = Tensor::from_vec(vec![0.0f32, 1.0], (2,), &Device::Cpu)?; // off = 0.0, on = 1.0
+
+        let manual_graph = create_model_proto_with_graph(Some(GraphProto {
+            node: vec![NodeProto {
+                op_type: "OneHot".to_string(),
+                domain: "".to_string(),
+                attribute: vec![AttributeProto {
+                    name: "axis".to_string(),
+                    r#type: AttributeType::Int as i32,
+                    i: -1,
+                    ..Default::default()
+                }],
+                input: vec![
+                    INPUT_X.to_string(),  // indices
+                    "depth".to_string(),  // depth
+                    "values".to_string(), // values
+                ],
+                output: vec![OUTPUT_Z.to_string()],
+                name: "".to_string(),
+                doc_string: "".to_string(),
+            }],
+            name: "".to_string(),
+            initializer: vec![],
+            input: vec![],
+            output: vec![ValueInfoProto {
+                name: OUTPUT_Z.to_string(),
+                doc_string: "".to_string(),
+                r#type: None,
+            }],
+            value_info: vec![],
+            doc_string: "".to_string(),
+            sparse_initializer: vec![],
+            quantization_annotation: vec![],
+        }));
+
+        let mut inputs: HashMap<String, Tensor> = HashMap::new();
+        inputs.insert(
+            INPUT_X.to_string(),
+            Tensor::new(vec![0i64, 1, 2], &Device::Cpu)?,
+        );
+        inputs.insert("depth".to_string(), depth_value);
+        inputs.insert("values".to_string(), values_tensor);
+
+        let eval = simple_eval(&manual_graph, inputs)?;
+        let z = eval.get(OUTPUT_Z).expect("Output 'z' not found");
+
+        let expected = vec![
+            vec![1.0, 0.0, 0.0],
+            vec![0.0, 1.0, 0.0],
+            vec![0.0, 0.0, 1.0],
+        ];
+
+        let z_reshaped = z.to_dtype(DType::F32)?.reshape((3, 3))?.to_vec2::<f32>()?;
+        assert_eq!(z_reshaped, expected);
+    }
+    {
+        // Test with axis
+        let indices = Tensor::from_vec(vec![1i64, 9, 2, 4], (2, 2), &Device::Cpu)?;
+        let depth = Tensor::new(10i64, &Device::Cpu)?;
+        let values = Tensor::from_vec(vec![1.0f32, 3.0], (2,), &Device::Cpu)?;
+
+        let graph = create_model_proto_with_graph(Some(GraphProto {
+            node: vec![NodeProto {
+                op_type: "OneHot".to_string(),
+                input: vec!["indices".into(), "depth".into(), "values".into()],
+                output: vec!["y".into()],
+                attribute: vec![AttributeProto {
+                    name: "axis".into(),
+                    r#type: AttributeType::Int as i32,
+                    i: 1,
+                    ..Default::default()
+                }],
+                ..Default::default()
+            }],
+            output: vec![ValueInfoProto {
+                name: "y".into(),
+                ..Default::default()
+            }],
+            ..Default::default()
+        }));
+
+        let mut inputs = HashMap::new();
+        inputs.insert("indices".into(), indices);
+        inputs.insert("depth".into(), depth);
+        inputs.insert("values".into(), values);
+
+        let eval = simple_eval(&graph, inputs)?;
+        let y = eval.get("y").unwrap();
+        assert_eq!(y.dims(), &[2, 10, 2]);
+    }
+    {
+        // Test with negative axis
+        let indices = Tensor::from_vec(vec![1i64, 9, 2, 4], (2, 2), &Device::Cpu)?;
+        let depth = Tensor::new(10i64, &Device::Cpu)?;
+        let values = Tensor::from_vec(vec![1.0f32, 3.0], (2,), &Device::Cpu)?;
+
+        let graph = create_model_proto_with_graph(Some(GraphProto {
+            node: vec![NodeProto {
+                op_type: "OneHot".to_string(),
+                input: vec!["indices".into(), "depth".into(), "values".into()],
+                output: vec!["y".into()],
+                attribute: vec![AttributeProto {
+                    name: "axis".into(),
+                    r#type: AttributeType::Int as i32,
+                    i: -2,
+                    ..Default::default()
+                }],
+                ..Default::default()
+            }],
+            output: vec![ValueInfoProto {
+                name: "y".into(),
+                ..Default::default()
+            }],
+            ..Default::default()
+        }));
+
+        let mut inputs = HashMap::new();
+        inputs.insert("indices".into(), indices);
+        inputs.insert("depth".into(), depth);
+        inputs.insert("values".into(), values);
+
+        let eval = simple_eval(&graph, inputs)?;
+        let y = eval.get("y").unwrap();
+        assert_eq!(y.dims(), &[2, 10, 2]);
+    }
+    {
+        // Test with negative indices
+        let indices = Tensor::from_vec(vec![0i64, -7, -8], (3,), &Device::Cpu)?;
+        let depth = Tensor::new(10i64, &Device::Cpu)?;
+        let values = Tensor::from_vec(vec![1.0f32, 3.0], (2,), &Device::Cpu)?;
+
+        let graph = create_model_proto_with_graph(Some(GraphProto {
+            node: vec![NodeProto {
+                op_type: "OneHot".to_string(),
+                input: vec!["indices".into(), "depth".into(), "values".into()],
+                output: vec!["y".into()],
+                attribute: vec![AttributeProto {
+                    name: "axis".into(),
+                    r#type: AttributeType::Int as i32,
+                    i: 1,
+                    ..Default::default()
+                }],
+                ..Default::default()
+            }],
+            output: vec![ValueInfoProto {
+                name: "y".into(),
+                ..Default::default()
+            }],
+            ..Default::default()
+        }));
+
+        let mut inputs = HashMap::new();
+        inputs.insert("indices".into(), indices);
+        inputs.insert("depth".into(), depth);
+        inputs.insert("values".into(), values);
+
+        let eval = simple_eval(&graph, inputs)?;
+        let y = eval.get("y").unwrap();
+        assert_eq!(y.dims(), &[3, 10]);
+    }
+    {
+        // Test without axis
+        let indices = Tensor::from_vec(vec![0i64, 7, 8], (3,), &Device::Cpu)?;
+        let depth = Tensor::new(12i64, &Device::Cpu)?;
+        let values = Tensor::from_vec(vec![2f32, 5.0], (2,), &Device::Cpu)?;
+
+        let graph = create_model_proto_with_graph(Some(GraphProto {
+            node: vec![NodeProto {
+                op_type: "OneHot".to_string(),
+                input: vec!["indices".into(), "depth".into(), "values".into()],
+                output: vec!["y".into()],
+                ..Default::default()
+            }],
+            output: vec![ValueInfoProto {
+                name: "y".into(),
+                ..Default::default()
+            }],
+            ..Default::default()
+        }));
+
+        let mut inputs = HashMap::new();
+        inputs.insert("indices".into(), indices);
+        inputs.insert("depth".into(), depth);
+        inputs.insert("values".into(), values);
+
+        let eval = simple_eval(&graph, inputs)?;
+        let y = eval.get("y").unwrap();
+        assert_eq!(y.dims(), &[3, 12]);
+    }
+
     Ok(())
 }