use crate::onnx::attribute_proto::AttributeType;
use crate::onnx::tensor_proto::DataType;
use crate::onnx::{self, GraphProto};
use candle::Module;
use candle::{bail, DType, Device, Result, Tensor};
use candle_nn::activation::PReLU;
use std::collections::{HashMap, HashSet};

pub type Value = Tensor;

pub fn dtype(dt: DataType) -> Option<DType> {
    match dt {
        DataType::Uint8 => Some(DType::U8),
        DataType::Uint32 => Some(DType::U32),
        DataType::Int64 => Some(DType::I64),
        DataType::Float16 => Some(DType::F16),
        DataType::Float => Some(DType::F32),
        DataType::Double => Some(DType::F64),
        DataType::Bool => Some(DType::U8),
        _ => None,
    }
}

trait Attr {
    const TYPE: AttributeType;
    fn get(attr: &onnx::AttributeProto) -> Result<&Self>;
}

trait AttrOwned: Sized {
    const TYPE: AttributeType;
    fn get(attr: &onnx::AttributeProto) -> Result<Self>;
}

impl Attr for i64 {
    const TYPE: AttributeType = AttributeType::Int;
    fn get(attr: &onnx::AttributeProto) -> Result<&Self> {
        Ok(&attr.i)
    }
}

impl Attr for f32 {
    const TYPE: AttributeType = AttributeType::Float;
    fn get(attr: &onnx::AttributeProto) -> Result<&Self> {
        Ok(&attr.f)
    }
}

impl Attr for [i64] {
    const TYPE: AttributeType = AttributeType::Ints;
    fn get(attr: &onnx::AttributeProto) -> Result<&Self> {
        Ok(attr.ints.as_slice())
    }
}

impl Attr for str {
    const TYPE: AttributeType = AttributeType::String;
    fn get(attr: &onnx::AttributeProto) -> Result<&Self> {
        std::str::from_utf8(&attr.s).map_err(candle::Error::wrap)
    }
}

impl Attr for GraphProto {
    const TYPE: AttributeType = AttributeType::Graph;
    fn get(attr: &onnx::AttributeProto) -> Result<&Self> {
        attr.g
            .as_ref()
            .ok_or_else(|| candle::Error::Msg("attribute does not contain graph".to_string()))
    }
}

impl AttrOwned for Vec<String> {
    const TYPE: AttributeType = AttributeType::Strings;
    fn get(attr: &onnx::AttributeProto) -> Result<Self> {
        let mut ret = vec![];
        for bytes in attr.strings.iter() {
            let s = String::from_utf8(bytes.clone()).map_err(candle::Error::wrap)?;
            ret.push(s);
        }
        Ok(ret)
    }
}

impl AttrOwned for Tensor {
    const TYPE: AttributeType = AttributeType::Tensor;
    fn get(attr: &onnx::AttributeProto) -> Result<Self> {
        let tensor_proto = match &attr.t {
            Some(value) => value,
            None => bail!(
                "attribute {} was of type TENSOR, but no tensor was found",
                attr.name
            ),
        };

        let data_type = match DataType::try_from(tensor_proto.data_type) {
            Ok(value) => value,
            Err(_) => bail!(
                "attribute {} of type TENSOR was an invalid data_type number {}",
                attr.name,
                tensor_proto.data_type
            ),
        };

        let dtype = match dtype(data_type) {
            Some(value) => value,
            None => bail!(
                "attribute {} of type TENSOR has an unsupported data_type {}",
                attr.name,
                data_type.as_str_name()
            ),
        };

        let mut dims = Vec::with_capacity(tensor_proto.dims.len());
        for dim in &tensor_proto.dims {
            if dim < &0 {
                bail!(
                    "attribute {} of type TENSOR has a negative dimension, which is unsupported",
                    attr.name
                )
            }
            dims.push(*dim as usize)
        }

        Tensor::from_raw_buffer(&tensor_proto.raw_data, dtype, &dims, &Device::Cpu)
    }
}

fn get_attr_<'a>(node: &'a onnx::NodeProto, name: &str) -> Result<&'a onnx::AttributeProto> {
    match node.attribute.iter().find(|attr| attr.name == name) {
        None => {
            bail!(
                "cannot find the '{name}' attribute in '{}' for {}",
                node.op_type,
                node.name
            )
        }
        Some(dt) => Ok(dt),
    }
}

fn get_attr<'a, T: Attr + ?Sized>(node: &'a onnx::NodeProto, name: &str) -> Result<&'a T> {
    let attr = get_attr_(node, name)?;
    if attr.r#type() != T::TYPE {
        bail!(
            "unsupported type {:?} for '{name}' attribute in '{}' for {}",
            attr.r#type,
            node.op_type,
            node.name
        )
    }
    T::get(attr)
}

fn get_attr_opt<'a, T: Attr + ?Sized>(
    node: &'a onnx::NodeProto,
    name: &str,
) -> Result<Option<&'a T>> {
    match node.attribute.iter().find(|attr| attr.name == name) {
        None => Ok(None),
        Some(attr) => {
            if attr.r#type() != T::TYPE {
                bail!(
                    "unsupported type {:?} for '{name}' attribute in '{}' for {}",
                    attr.r#type,
                    node.op_type,
                    node.name
                )
            }
            let val = T::get(attr)?;
            Ok(Some(val))
        }
    }
}

fn get_attr_opt_owned<T: AttrOwned>(node: &onnx::NodeProto, name: &str) -> Result<Option<T>> {
    match node.attribute.iter().find(|attr| attr.name == name) {
        None => Ok(None),
        Some(attr) => {
            if attr.r#type() != T::TYPE {
                bail!(
                    "unsupported type {:?} for '{name}' attribute in '{}' for {}",
                    attr.r#type,
                    node.op_type,
                    node.name
                )
            }
            let val = T::get(attr)?;
            Ok(Some(val))
        }
    }
}

pub fn get_tensor(t: &onnx::TensorProto, name: &str) -> Result<Tensor> {
    let dims: Vec<usize> = t.dims.iter().map(|&x| x as usize).collect();
    match DataType::try_from(t.data_type) {
        Ok(DataType::Int32) => {
            if t.int32_data.is_empty() {
                let len = t.raw_data.len() / 4;
                let data: &[i32] =
                    unsafe { std::slice::from_raw_parts(t.raw_data.as_ptr() as *const i32, len) };
                let data = data.iter().map(|v| *v as i64).collect::<Vec<_>>();
                Tensor::from_vec(data, len, &Device::Cpu)
            } else {
                let data = t.int32_data.iter().map(|v| *v as i64).collect::<Vec<_>>();
                Tensor::from_vec(data, t.int32_data.len(), &Device::Cpu)
            }
        }
        Ok(dt) => match dtype(dt) {
            Some(dt) => {
                if dt == DType::F32 && !t.float_data.is_empty() {
                    Tensor::from_slice(&t.float_data, dims.as_slice(), &Device::Cpu)
                } else if dt == DType::F64 && !t.double_data.is_empty() {
                    Tensor::from_slice(&t.double_data, dims.as_slice(), &Device::Cpu)
                } else if dt == DType::I64 && !t.int64_data.is_empty() {
                    Tensor::from_slice(&t.int64_data, dims.as_slice(), &Device::Cpu)
                } else {
                    Tensor::from_raw_buffer(
                        t.raw_data.as_slice(),
                        dt,
                        dims.as_slice(),
                        &Device::Cpu,
                    )
                }
            }
            None => {
                bail!("unsupported 'value' data-type {dt:?} for {name}")
            }
        },
        Err(_) => {
            bail!("unsupported 'value' data-type {} for {name}", t.data_type,)
        }
    }
}

// This function provides a direct evaluation of the proto.
// Longer-term, we should first convert the proto to an intermediate representation of the compute
// graph so as to make multiple evaluations more efficient.
// An example upside of this would be to remove intermediary values when they are not needed
// anymore.
pub fn simple_eval(
    model: &onnx::ModelProto,
    mut inputs: HashMap<String, Value>,
) -> Result<HashMap<String, Value>> {
    let graph = match &model.graph {
        None => bail!("no graph defined in proto"),
        Some(graph) => graph,
    };
    simple_eval_(graph, &mut inputs)
}

fn simple_eval_(
    graph: &onnx::GraphProto,
    values: &mut HashMap<String, Value>,
) -> Result<HashMap<String, Value>> {
    for t in graph.initializer.iter() {
        let tensor = get_tensor(t, t.name.as_str())?;
        values.insert(t.name.to_string(), tensor);
    }
    for input in graph.input.iter() {
        let input_type = match &input.r#type {
            Some(input_type) => input_type,
            None => continue,
        };
        let input_type = match &input_type.value {
            Some(input_type) => input_type,
            None => continue,
        };
        let tensor_type = match input_type {
            onnx::type_proto::Value::TensorType(tt) => tt,
            _ => continue,
        };

        let tensor = match values.get(&input.name) {
            None => bail!("missing input {}", input.name),
            Some(tensor) => tensor,
        };
        let dt = match DataType::try_from(tensor_type.elem_type) {
            Ok(dt) => match dtype(dt) {
                Some(dt) => dt,
                None => {
                    bail!("unsupported 'value' data-type {dt:?} for {}", input.name)
                }
            },
            type_ => bail!("unsupported input type {type_:?}"),
        };
        match &tensor_type.shape {
            None => continue,
            Some(shape) => {
                if shape.dim.len() != tensor.rank() {
                    bail!(
                        "unexpected rank for {}, got {:?}, expected {:?}",
                        input.name,
                        shape.dim,
                        tensor.shape()
                    )
                }
                for (idx, (d, &dim)) in shape.dim.iter().zip(tensor.dims().iter()).enumerate() {
                    match &d.value {
                        Some(onnx::tensor_shape_proto::dimension::Value::DimValue(v)) => {
                            if *v as usize != dim {
                                bail!(
                                    "unexpected dim {idx} for {}, got {:?}, expected {:?}",
                                    input.name,
                                    shape.dim,
                                    tensor.shape()
                                )
                            }
                        }
                        // We do not check equality constraints for the DimParam dimensions for now.
                        Some(onnx::tensor_shape_proto::dimension::Value::DimParam(_)) | None => (),
                    }
                }
            }
        };
        if dt != tensor.dtype() {
            bail!(
                "unexpected dtype for {}, got {:?}, expected {dt:?}",
                input.name,
                tensor.dtype()
            )
        }
    }
    // The nodes are topologically sorted so we can just process them in order.
    for node in graph.node.iter() {
        let get = |input_name: &str| match values.get(input_name) {
            Some(value) => Ok(value),
            None => bail!("cannot find {input_name} for op '{}'", node.name),
        };
        let get_opt = |i: usize| {
            node.input
                .get(i)
                .filter(|s: &&String| !s.is_empty())
                .map(|s| get(s))
        };

        // TODO: Validate node.input for each operator.
        match node.op_type.as_str() {
            "Add" => {
                let input0 = get(&node.input[0])?;
                let input1 = get(&node.input[1])?;
                let output = input0.broadcast_add(input1)?;
                values.insert(node.output[0].clone(), output);
            }
            "Sub" => {
                let input0 = get(&node.input[0])?;
                let input1 = get(&node.input[1])?;
                let output = input0.broadcast_sub(input1)?;
                values.insert(node.output[0].clone(), output);
            }
            "Mul" => {
                let input0 = get(&node.input[0])?;
                let input1 = get(&node.input[1])?;
                let output = input0.broadcast_mul(input1)?;
                values.insert(node.output[0].clone(), output);
            }
            "Div" => {
                let input0 = get(&node.input[0])?;
                let input1 = get(&node.input[1])?;
                let output = input0.broadcast_div(input1)?;
                values.insert(node.output[0].clone(), output);
            }
            "Pow" => {
                let input0 = get(&node.input[0])?;
                let input1 = get(&node.input[1])?;
                // HACK: current implementation of broadcast_pow cannot handle negative base,
                // so we use powf where we can, which *does* correctly handle negative base.
                if let Ok(exp) = (|| input1.to_dtype(DType::F64)?.to_scalar::<f64>())() {
                    let output = input0.powf(exp)?;
                    values.insert(node.output[0].clone(), output);
                } else {
                    let output = input0.broadcast_pow(input1)?;
                    values.insert(node.output[0].clone(), output);
                }
            }
            "Exp" => {
                let xs = get(&node.input[0])?;
                let output = xs.exp()?;
                values.insert(node.output[0].clone(), output);
            }
            "Equal" => {
                let input0 = get(&node.input[0])?;
                let input1 = get(&node.input[1])?;
                let output = input0.broadcast_eq(input1)?;
                values.insert(node.output[0].clone(), output);
            }
            "Not" => {
                let xs = get(&node.input[0])?;
                let xs = xs.eq(&xs.zeros_like()?)?;
                values.insert(node.output[0].clone(), xs);
            }
            "MatMul" => {
                let input0 = get(&node.input[0])?;
                let input1 = get(&node.input[1])?;
                let output = input0.broadcast_matmul(input1)?;
                values.insert(node.output[0].clone(), output);
            }
            "Reshape" => {
                let input0 = get(&node.input[0])?;
                let input1 = get(&node.input[1])?.to_vec1::<i64>()?;
                // TODO: Check that there is at most a single -1 or 0, handle other neg values.
                let mut other_than_minus1 = 1usize;
                for &v in input1.iter() {
                    if v != -1 && v != 0 {
                        other_than_minus1 *= v as usize
                    }
                }
                let input1 = input1
                    .iter()
                    .enumerate()
                    .map(|(idx, &v)| match v {
                        -1 => Ok(input0.elem_count() / other_than_minus1),
                        0 => input0.dim(idx),
                        _ => Ok(v as usize),
                    })
                    .collect::<Result<Vec<usize>>>()?;
                let output = input0.reshape(input1)?;
                values.insert(node.output[0].clone(), output);
            }
            "LogSoftmax" => {
                let input = get(&node.input[0])?;
                let output = match get_attr_opt::<i64>(node, "axis")? {
                    None => candle_nn::ops::softmax_last_dim(input)?,
                    Some(&axis) => {
                        let axis = input.normalize_axis(axis)?;
                        candle_nn::ops::log_softmax(input, axis)?
                    }
                };
                values.insert(node.output[0].clone(), output);
            }
            "Softmax" => {
                let input = get(&node.input[0])?;
                let output = match get_attr_opt::<i64>(node, "axis")? {
                    None => candle_nn::ops::softmax_last_dim(input)?,
                    Some(&axis) => {
                        let axis = input.normalize_axis(axis)?;
                        candle_nn::ops::softmax(input, axis)?
                    }
                };
                values.insert(node.output[0].clone(), output);
            }
            "Transpose" => {
                let input = get(&node.input[0])?;
                let output = match get_attr_opt::<[i64]>(node, "perm")? {
                    None => input.t()?,
                    Some(perm) => {
                        let perm = perm.iter().map(|&v| v as usize).collect::<Vec<_>>();
                        input.permute(perm)?
                    }
                };
                values.insert(node.output[0].clone(), output);
            }
            "Dropout" => {
                let input = get(&node.input[0])?;
                // Do not apply dropout at the moment, consider that we're only doing inference.
                values.insert(node.output[0].clone(), input.clone());
            }
            "MaxPool" => {
                // https://github.com/onnx/onnx/blob/main/docs/Operators.md#MaxPool
                let dilations = get_attr_opt::<[i64]>(node, "dilations")?;
                let kernel_shape = get_attr::<[i64]>(node, "kernel_shape")?;
                let pads = get_attr_opt::<[i64]>(node, "pads")?;
                let strides = get_attr_opt::<[i64]>(node, "strides")?;
                let auto_pad = get_attr_opt::<str>(node, "auto_pad")?;
                match auto_pad {
                    None | Some("NOTSET") => (),
                    Some(s) => bail!("unsupported auto_pad {s}"),
                };
                if let Some(d) = dilations {
                    if d.iter().any(|&v| v != 1) {
                        bail!("MaxPool with dilation != 1, {dilations:?}")
                    }
                }
                if let Some(d) = pads {
                    if d.iter().any(|&v| v != 0) {
                        bail!("MaxPool with pads != 0, {pads:?}")
                    }
                }
                let xs = get(&node.input[0])?;
                let (k1, k2) = match kernel_shape {
                    [k1, k2] => (*k1 as usize, *k2 as usize),
                    _ => bail!("only 2d MaxPool is supported, kernel shape {kernel_shape:?}"),
                };
                let ys = match strides {
                    None => xs.max_pool2d((k1, k2))?,
                    Some([s1, s2]) => {
                        xs.max_pool2d_with_stride((k1, k2), (*s1 as usize, *s2 as usize))?
                    }
                    Some(strides) => bail!("only 2d MaxPool is supported, strides {strides:?}"),
                };
                values.insert(node.output[0].clone(), ys);
            }
            "AveragePool" => {
                // https://github.com/onnx/onnx/blob/main/docs/Operators.md#AveragePool
                let dilations = get_attr_opt::<[i64]>(node, "dilations")?;
                let kernel_shape = get_attr::<[i64]>(node, "kernel_shape")?;
                let pads = get_attr_opt::<[i64]>(node, "pads")?;
                let strides = get_attr_opt::<[i64]>(node, "strides")?;
                let auto_pad = get_attr_opt::<str>(node, "auto_pad")?;
                match auto_pad {
                    None | Some("NOTSET") => (),
                    Some(s) => bail!("unsupported auto_pad {s}"),
                };
                if let Some(d) = dilations {
                    if d.iter().any(|&v| v != 1) {
                        bail!("AvgPool with dilation != 1, {dilations:?}")
                    }
                }
                if let Some(d) = pads {
                    if d.iter().any(|&v| v != 0) {
                        bail!("AvgPool with pads != 0, {pads:?}")
                    }
                }
                let xs = get(&node.input[0])?;
                let (k1, k2) = match kernel_shape {
                    [k1, k2] => (*k1 as usize, *k2 as usize),
                    _ => bail!("only 2d AvgPool is supported, kernel shape {kernel_shape:?}"),
                };
                let ys = match strides {
                    None => xs.avg_pool2d((k1, k2))?,
                    Some([s1, s2]) => {
                        xs.avg_pool2d_with_stride((k1, k2), (*s1 as usize, *s2 as usize))?
                    }
                    Some(strides) => bail!("only 2d AvgPool is supported, strides {strides:?}"),
                };
                values.insert(node.output[0].clone(), ys);
            }
            "BatchNormalization" => {
                let training_mode = get_attr_opt::<i64>(node, "training_mode")?;
                if training_mode.copied().unwrap_or(0) != 0 {
                    bail!("training mode is not supported for BatchNorm")
                }
                let eps = get_attr_opt::<f32>(node, "epsilon")?
                    .copied()
                    .unwrap_or(1e-5);
                let xs = get(&node.input[0])?;
                let weight = get(&node.input[1])?;
                let bias = get(&node.input[2])?;
                let running_mean = get(&node.input[3])?;
                let running_var = get(&node.input[4])?;
                let target_shape: Vec<usize> = xs
                    .dims()
                    .iter()
                    .enumerate()
                    .map(|(idx, v)| if idx == 1 { *v } else { 1 })
                    .collect();
                let target_shape = target_shape.as_slice();
                let xs = xs
                    .broadcast_sub(&running_mean.reshape(target_shape)?)?
                    .broadcast_div(&(running_var.reshape(target_shape)? + eps as f64)?.sqrt()?)?;
                let weight = weight.reshape(target_shape)?;
                let bias = bias.reshape(target_shape)?;
                let xs = xs.broadcast_mul(&weight)?.broadcast_add(&bias)?;
                values.insert(node.output[0].clone(), xs);
            }
            "Squeeze" => {
                let xs = get(&node.input[0])?;
                let mut axes = if node.input.len() <= 1 {
                    // contract all the dimensions with size 1 except the batch dim.
                    xs.dims()
                        .iter()
                        .enumerate()
                        .flat_map(|(idx, &s)| if s == 1 && idx > 0 { Some(idx) } else { None })
                        .collect()
                } else {
                    get(&node.input[1])?
                        .to_vec1::<i64>()?
                        .iter()
                        .map(|&i| xs.normalize_axis(i))
                        .collect::<Result<Vec<_>>>()?
                };
                axes.sort();
                let mut xs = xs.clone();
                for &axis in axes.iter().rev() {
                    xs = xs.squeeze(axis)?
                }
                values.insert(node.output[0].clone(), xs);
            }
            // https://github.com/onnx/onnx/blob/main/docs/Operators.md#ConstantOfShape
            "ConstantOfShape" => {
                let input = get(&node.input[0])?;
                let value = get_attr_opt_owned::<Tensor>(node, "value")?.unwrap_or(Tensor::zeros(
                    (),
                    DType::F32,
                    &Device::Cpu,
                )?);

                let shape_vec: Vec<usize> = input
                    .to_vec1::<i64>()?
                    .iter()
                    .map(|&x| x as usize)
                    .collect();

                let xs = Tensor::ones(shape_vec, value.dtype(), input.device())?
                    .broadcast_mul(&value)?;
                values.insert(node.output[0].clone(), xs);
            }
            "Unsqueeze" => {
                let xs = get(&node.input[0])?;
                let axes = match get_attr_opt::<[i64]>(node, "axes")? {
                    Some(axis) => axis.to_vec(),
                    None => get(&node.input[1])?.to_vec1::<i64>()?,
                };
                let mut axes = axes
                    .iter()
                    .map(|&i| {
                        if i == xs.rank() as i64 {
                            Ok(xs.rank())
                        } else if i < 0 {
                            // normalize_axis doesn't work correctly here
                            // because we actually want normalized with respect
                            // to the final size, not the current (off by one)
                            Ok(xs.rank() - (-i as usize) + 1)
                        } else {
                            xs.normalize_axis(i)
                        }
                    })
                    .collect::<Result<Vec<_>>>()?;
                axes.sort();
                let mut xs = xs.clone();
                for &axis in axes.iter().rev() {
                    xs = xs.unsqueeze(axis)?
                }
                values.insert(node.output[0].clone(), xs);
            }
            "Clip" => {
                let xs = get(&node.input[0])?;
                let xs = if let Some(mins) = get_opt(1) {
                    xs.broadcast_maximum(mins?)?
                } else {
                    xs.clone()
                };
                let xs = if let Some(maxs) = get_opt(2) {
                    xs.broadcast_minimum(maxs?)?
                } else {
                    xs.clone()
                };
                values.insert(node.output[0].clone(), xs);
            }
            "Gather" => {
                // https://github.com/onnx/onnx/blob/main/docs/Operators.md#Gather
                let xs = get(&node.input[0])?;
                let indices = get(&node.input[1])?;
                let axis = get_attr_opt::<i64>(node, "axis")?.copied().unwrap_or(0);
                let axis = xs.normalize_axis(axis)?;

                // index_select does not support negative indices, so normalize them
                // to positive indices.
                let indices = &{
                    let zeros = Tensor::zeros(indices.shape(), indices.dtype(), indices.device())?;
                    let max = Tensor::new(xs.dims()[axis] as i64, indices.device())?
                        .to_dtype(indices.dtype())?;
                    let mask = indices.lt(&zeros)?;
                    mask.to_dtype(indices.dtype())?
                        .broadcast_mul(&max)?
                        .add(indices)?
                };

                // In Pytorch or Numpy this can be done by indexing the xs tensor using the indices
                // tensor directly, but candle does not support tensor indexing at the moment, so
                // some workarounds must be done.
                let xs = match indices.dims() {
                    [] => {
                        let index = indices.to_vec0::<i64>()? as usize;
                        xs.narrow(axis, index, 1)?.squeeze(axis)?
                    }
                    [_] => xs.index_select(indices, axis)?,
                    [first, _] => {
                        let mut v = Vec::with_capacity(*first);
                        for i in 0..*first {
                            v.push(xs.index_select(&indices.get(i)?, axis)?)
                        }
                        Tensor::stack(&v, axis)?
                    }
                    _ => {
                        // TODO: Provide an op to handle the ONNX generalized gather op ideally in a
                        // differentiable way.
                        todo!("implement gather for {xs:?} {indices:?} axis {axis}")
                    }
                };
                values.insert(node.output[0].clone(), xs);
            }
            // https://onnx.ai/onnx/operators/onnx__GatherElements.html#gatherelements
            // A Note to fellow lurkers:
            // The numpy based `gather_elements` implementation in `onnx` tests [here](https://github.com/onnx/onnx/blob/main/onnx/backend/test/case/node/gatherelements.py)
            // and examples is incorrect.
            // Use `torch.gather` for the validating/ verifying against the proper behaviour
            "GatherElements" => {
                let data = get(&node.input[0])?;
                let indices = get(&node.input[1])?;

                let rank = data.rank();
                if rank != indices.rank() {
                    bail!("indices must have same rank as input data. Data rank [{}] != indices rank [{}]", data.rank(), indices.rank());
                }

                let axis = {
                    let axis_i64 = get_attr_opt::<i64>(node, "axis")?.copied().unwrap_or(0);
                    let axis = data.normalize_axis(axis_i64)?;

                    if axis >= rank {
                        bail!(
                            "axis ({}) out of accepted range [-rank, rank-1] which was [-{rank}, {}]",
                            axis_i64,
                            rank - 1
                        )
                    }

                    axis
                };

                // index_select does not support negative indices, so normalize them
                // to positive indices.
                let indices = &{
                    let zeros = Tensor::zeros(indices.shape(), indices.dtype(), indices.device())?;
                    let max = Tensor::new(data.dims()[axis] as i64, indices.device())?
                        .to_dtype(indices.dtype())?;
                    let mask = indices.lt(&zeros)?;
                    mask.to_dtype(indices.dtype())?
                        .broadcast_mul(&max)?
                        .add(indices)?
                };

                values.insert(node.output[0].clone(), data.gather(indices, axis)?);
            }
            "Shape" => {
                // https://github.com/onnx/onnx/blob/main/docs/Operators.md#Shape
                let xs = get(&node.input[0])?;
                let start = get_attr_opt::<i64>(node, "start")?.copied().unwrap_or(0);
                let end = get_attr_opt::<i64>(node, "end")?.copied().unwrap_or(-1);
                let start = xs.normalize_axis(start)?;
                let end = xs.normalize_axis(end)?;
                let mut dims = vec![];
                for idx in start..=end {
                    dims.push(xs.dim(idx)? as i64)
                }
                let dims = Tensor::from_vec(dims, xs.rank(), xs.device())?;
                values.insert(node.output[0].clone(), dims);
            }
            // https://github.com/onnx/onnx/blob/main/docs/Operators.md#Size
            "Size" => {
                let data = get(&node.input[0])?;
                let size: usize = data.dims().iter().product();
                let output = Tensor::from_slice(&[size as i64], (), data.device())?;
                values.insert(node.output[0].clone(), output);
            }
            // https://github.com/onnx/onnx/blob/main/docs/Operators.md#Sqrt
            "Sqrt" => {
                let xs = get(&node.input[0])?;
                let output = xs.sqrt()?;
                values.insert(node.output[0].clone(), output);
            }
            // https://github.com/onnx/onnx/blob/main/docs/Operators.md#Range
            "Range" => {
                let start = get(&node.input[0])?;
                let limit = get(&node.input[1])?;
                let delta = get(&node.input[2])?;

                macro_rules! arange_step {
                    ($t: ty) => {
                        Tensor::arange_step(
                            start.to_vec0::<$t>()?,
                            limit.to_vec0::<$t>()?,
                            delta.to_vec0::<$t>()?,
                            &Device::Cpu,
                        )?
                    };
                }

                let output = match start.dtype() {
                    DType::U8 => arange_step!(u8),
                    DType::U32 => arange_step!(u32),
                    DType::I64 => arange_step!(i64),
                    DType::BF16 => arange_step!(f32),
                    DType::F16 => arange_step!(f32),
                    DType::F32 => arange_step!(f32),
                    DType::F64 => arange_step!(f64),
                };

                values.insert(node.output[0].clone(), output);
            }
            // https://github.com/onnx/onnx/blob/main/docs/Operators.md#Greater
            "Greater" => {
                let a = get(&node.input[0])?;
                let b = get(&node.input[1])?;

                let output = a.broadcast_gt(b)?;
                values.insert(node.output[0].clone(), output);
            }
            // https://github.com/onnx/onnx/blob/main/docs/Operators.md#Less
            "Less" => {
                let a = get(&node.input[0])?;
                let b = get(&node.input[1])?;

                let output = a.broadcast_lt(b)?;
                values.insert(node.output[0].clone(), output);
            }
            // https://github.com/onnx/onnx/blob/main/docs/Operators.md#Log
            "Log" => {
                let a = get(&node.input[0])?;

                let output = a.log()?;
                values.insert(node.output[0].clone(), output);
            }
            // https://github.com/onnx/onnx/blob/main/docs/Operators.md#Min
            "Min" => {
                let mut output = get(&node.input[0])?.clone();
                for input in node.input.iter() {
                    let input = get(input)?;
                    output = output.broadcast_minimum(input)?
                }

                values.insert(node.output[0].clone(), output);
            }
            // https://github.com/onnx/onnx/blob/main/docs/Operators.md#Where
            "Where" => {
                let cond = get(&node.input[0])?;
                let a = get(&node.input[1])?;
                let b = get(&node.input[2])?;

                // where_cond requires that all inputs are the same shape.
                // In contrast, the Where op in ONNX only requires that they are broadcastable.
                let shape = broadcast_shape_from_many(&[cond.dims(), a.dims(), b.dims()])?;
                let cond = cond.broadcast_as(shape.clone())?;
                let a = a.broadcast_as(shape.clone())?;
                let b = b.broadcast_as(shape)?;
                let output = cond.where_cond(&a, &b)?;
                values.insert(node.output[0].clone(), output);
            }
            "Conv" => {
                // https://github.com/onnx/onnx/blob/main/docs/Operators.md#Conv
                let dilations = get_attr_opt::<[i64]>(node, "dilations")?;
                let groups = get_attr_opt::<i64>(node, "group")?.copied().unwrap_or(1);
                let _kernel_shape = get_attr_opt::<[i64]>(node, "kernel_shape")?;
                let pads = get_attr_opt::<[i64]>(node, "pads")?;
                let strides = get_attr_opt::<[i64]>(node, "strides")?;
                let auto_pad = get_attr_opt::<str>(node, "auto_pad")?;
                match auto_pad {
                    None | Some("NOTSET") => (),
                    Some(s) => bail!("unsupported auto_pad {s}"),
                };
                let xs = get(&node.input[0])?;
                let ws = get(&node.input[1])?;
                let ys = match ws.rank() {
                    3 => {
                        let (pads, xs) = match pads {
                            None => (0, xs.clone()),
                            Some([p]) => (*p as usize, xs.clone()),
                            Some([p1, p2]) => {
                                if p1 != p2 {
                                    (0usize, xs.pad_with_zeros(2, *p1 as usize, *p2 as usize)?)
                                } else {
                                    (*p1 as usize, xs.clone())
                                }
                            }
                            Some(pads) => {
                                bail!("more pads than expected in conv1d {pads:?} {}", node.name)
                            }
                        };
                        let strides = match strides {
                            None => 1,
                            Some([p]) => *p as usize,
                            Some(s) => {
                                bail!("more strides than expected in conv1d {s:?} {}", node.name)
                            }
                        };
                        let dilations = match dilations {
                            None => 1,
                            Some([p]) => *p as usize,
                            Some(s) => {
                                bail!("more dilations than expected in conv1d {s:?} {}", node.name)
                            }
                        };
                        xs.conv1d(ws, pads, strides, dilations, groups as usize)?
                    }
                    4 => {
                        let (pads, xs) = match pads {
                            None => (0, xs.clone()),
                            Some([p]) => (*p as usize, xs.clone()),
                            Some(&[p1, p2, p3, p4]) => {
                                let p1 = p1 as usize;
                                let p2 = p2 as usize;
                                let p3 = p3 as usize;
                                let p4 = p4 as usize;
                                if p1 != p2 || p1 != p3 || p1 != p4 {
                                    (0, xs.pad_with_zeros(2, p1, p3)?.pad_with_zeros(3, p2, p4)?)
                                } else {
                                    (p1, xs.clone())
                                }
                            }
                            Some(pads) => {
                                bail!("more pads than expected in conv2d {pads:?} {}", node.name)
                            }
                        };
                        let strides = match strides {
                            None => 1,
                            Some([p]) => *p as usize,
                            Some([p1, p2]) => {
                                if p1 != p2 {
                                    bail!(
                                        "strides have to be the same on both axis {pads:?} {}",
                                        node.name
                                    )
                                }
                                *p1 as usize
                            }
                            Some(s) => {
                                bail!("more strides than expected in conv2d {s:?} {}", node.name)
                            }
                        };
                        let dilations = match dilations {
                            None => 1,
                            Some([p]) => *p as usize,
                            Some([p1, p2]) => {
                                if p1 != p2 {
                                    bail!(
                                        "dilations have to be the same on both axis {pads:?} {}",
                                        node.name
                                    )
                                }
                                *p1 as usize
                            }
                            Some(s) => {
                                bail!("more dilations than expected in conv2d {s:?} {}", node.name)
                            }
                        };
                        xs.conv2d(ws, pads, strides, dilations, groups as usize)?
                    }
                    rank => bail!(
                        "unsupported rank for weight matrix {rank} in conv {}",
                        node.name
                    ),
                };
                let ys = if node.input.len() > 2 {
                    let bs = get(&node.input[2])?;
                    let mut bs_shape = vec![1; ys.rank()];
                    bs_shape[1] = bs.elem_count();
                    ys.broadcast_add(&bs.reshape(bs_shape)?)?
                } else {
                    ys
                };
                values.insert(node.output[0].clone(), ys);
            }
            "Concat" => {
                // https://github.com/onnx/onnx/blob/main/docs/Operators.md#Concat
                let inputs = node
                    .input
                    .iter()
                    .map(|n| Ok(get(n.as_str())?.clone()))
                    .collect::<Result<Vec<Value>>>()?;
                let axis: i64 = *get_attr(node, "axis")?;
                if inputs.is_empty() {
                    bail!("empty concat")
                };
                let axis = inputs[0].normalize_axis(axis)?;
                let output = Tensor::cat(&inputs, axis)?;
                values.insert(node.output[0].clone(), output);
            }
            "Abs" => {
                let input = get(&node.input[0])?;
                let output = input.abs()?;
                values.insert(node.output[0].clone(), output);
            }
            "Cos" => {
                let input = get(&node.input[0])?;
                let output = input.cos()?;
                values.insert(node.output[0].clone(), output);
            }
            "Sin" => {
                let input = get(&node.input[0])?;
                let output = input.sin()?;
                values.insert(node.output[0].clone(), output);
            }
            "Neg" => {
                let input = get(&node.input[0])?;
                let output = input.neg()?;
                values.insert(node.output[0].clone(), output);
            }
            "Erf" => {
                let input = get(&node.input[0])?;
                let output = input.erf()?;
                values.insert(node.output[0].clone(), output);
            }
            "Tanh" => {
                let input = get(&node.input[0])?;
                let output = input.tanh()?;
                values.insert(node.output[0].clone(), output);
            }
            "Sigmoid" => {
                let input = get(&node.input[0])?;
                let output = candle_nn::ops::sigmoid(input)?;
                values.insert(node.output[0].clone(), output);
            }
            "Gelu" => {
                let input = get(&node.input[0])?;
                let output = input.gelu_erf()?;
                values.insert(node.output[0].clone(), output);
            }
            "Relu" => {
                let input = get(&node.input[0])?;
                let output = input.relu()?;
                values.insert(node.output[0].clone(), output);
            }
            "PRelu" => {
                // https://onnx.ai/onnx/operators/onnx__PRelu.html
                let input = get(&node.input[0])?;
                let slope = get(&node.input[1])?;

                let output = PReLU::new(slope.clone(), false).forward(input)?;
                values.insert(node.output[0].clone(), output);
            }
            "Ceil" => {
                let input = get(&node.input[0])?;
                let output = input.ceil()?;
                values.insert(node.output[0].clone(), output);
            }
            "Floor" => {
                let input = get(&node.input[0])?;
                let output = input.floor()?;
                values.insert(node.output[0].clone(), output);
            }
            // https://github.com/onnx/onnx/blob/main/docs/Operators.md#Constant
            "Constant" => {
                let value = match node.attribute.iter().find(|attr| attr.name == "value") {
                    None => {
                        // TODO: support sparse_value etc.
                        bail!("cannot find 'value' attr in 'Constant' for {}", node.name)
                    }
                    Some(value) => value,
                };
                let output = match value.r#type() {
                    AttributeType::Tensor => {
                        let t = value.t.as_ref().unwrap();
                        get_tensor(t, &node.name)?
                    }
                    rtype => bail!("unsupported 'value' type {rtype:?} for {}", node.name),
                };

                values.insert(node.output[0].clone(), output);
            }
            // https://github.com/onnx/onnx/blob/main/docs/Operators.md#Cast
            "Cast" => {
                let input = get(&node.input[0])?;
                let dt: i64 = *get_attr(node, "to")?;
                let dtype = match DataType::try_from(dt as i32) {
                    Ok(DataType::Int32) => DType::I64,
                    Ok(dt) => match dtype(dt) {
                        Some(dt) => dt,
                        None => {
                            bail!("unsupported 'to' value {dt:?} for cast {}", node.name)
                        }
                    },
                    Err(_) => {
                        bail!("unsupported 'to' value {dt:?} for cast {}", node.name)
                    }
                };
                let output = input.to_dtype(dtype)?;
                values.insert(node.output[0].clone(), output);
            }
            // https://github.com/onnx/onnx/blob/main/docs/Operators.md#CumSum
            "CumSum" => {
                let exclusive = get_attr_opt::<i64>(node, "exclusive")?
                    .copied()
                    .unwrap_or(0);
                let reverse = get_attr_opt::<i64>(node, "reverse")?.copied().unwrap_or(0);
                if exclusive != 0 {
                    bail!("only exclusive == 0 is supported in CumSum")
                }
                if reverse != 0 {
                    bail!("only reverse == 0 is supported in CumSum")
                }
                let input = get(&node.input[0])?;
                let axis = get(&node.input[1])?
                    .to_dtype(DType::U32)?
                    .to_vec0::<u32>()?;
                let output = input.cumsum(axis as usize)?;
                values.insert(node.output[0].clone(), output);
            }
            //  https://github.com/onnx/onnx/blob/main/docs/Operators.md#flatten
            "Flatten" => {
                let axis = get_attr_opt::<i64>(node, "axis")?.copied().unwrap_or(1) as usize;
                let input = get(&node.input[0])?;
                let first_part: usize = input.shape().dims().iter().take(axis).product();
                let end_index = input.shape().dims().iter().product::<usize>();
                let new_shape = (first_part, end_index / first_part);
                let output = input.reshape(new_shape)?;
                values.insert(node.output[0].clone(), output);
            }
            // https://github.com/onnx/onnx/blob/main/docs/Operators.md#identity
            "Identity" => {
                let input = get(&node.input[0])?;
                values.insert(node.output[0].clone(), input.clone());
            }
            // https://github.com/onnx/onnx/blob/main/docs/Operators.md#if
            "If" => {
                // protobuf encodes boolean false as 0 and true as 1
                let cond = get(&node.input[0])?.get(0)?.to_scalar::<u8>()?;
                let attr_name = if cond != 0 {
                    "then_branch"
                } else {
                    "else_branch"
                };
                let sub_graph = get_attr::<GraphProto>(node, attr_name)?;
                if sub_graph.output.len() != node.output.len() {
                    bail!(
                        "If node {:?} is malformed: branch outputs ({}) don't match node outputs ({})",
                        node.name,
                        sub_graph.output.len(),
                        node.output.len()
                    );
                }
                let branch_out = simple_eval_(sub_graph, values)?;
                for (i, out) in node.output.iter().enumerate() {
                    values.insert(
                        out.clone(),
                        branch_out.get(&sub_graph.output[i].name).unwrap().clone(),
                    );
                }
            }
            // https://github.com/onnx/onnx/blob/main/docs/Operators.md#pad
            "Pad" => {
                let mode = get_attr_opt(node, "mode")?.unwrap_or("constant");
                let data = get(&node.input[0])?;
                let pads = get(&node.input[1])?;
                if node.input.len() > 2 {
                    bail!(
                        "unsupported number of inputs {} for Pad node {:?}, expected 2",
                        node.input.len(),
                        node.name
                    );
                }
                if pads.rank() != 1 {
                    bail!("Pad expects 'pads' input to be 1D vector: {pads:?}");
                }
                if pads.dim(0).unwrap() != 2 * data.rank() {
                    bail!("Pad expects 'pads' input len to be 2 * rank of 'data' input: pads: {}, data rank: {}", pads, data.rank());
                }

                let pads = pads.to_vec1::<i64>()?;
                let (pads_pre, pads_post) = pads.split_at(pads.len() / 2);

                match mode {
                    "reflect" => {
                        let mut out = data.clone();
                        for (i, &dim) in data.dims().iter().enumerate().rev() {
                            if pads_pre[i] == 0 && pads_post[i] == 0 {
                                continue;
                            }
                            fn zigzag(min: i64, max: i64) -> impl Iterator<Item = i64> {
                                std::iter::repeat((min..max).chain((min + 1..=max).rev())).flatten()
                            }
                            let idx = if dim > 1 {
                                let cycle_len = dim * 2 - 2;
                                let skip = cycle_len - ((pads_pre[i] as usize) % cycle_len);
                                let idx = zigzag(0, (dim - 1) as i64)
                                    .skip(skip)
                                    .take((pads_pre[i] as usize) + dim + (pads_post[i] as usize));
                                Tensor::from_iter(idx, out.device())?
                            } else {
                                Tensor::full(0i64, (dim,), out.device())?
                            };

                            out = out.index_select(&idx, i)?;
                        }

                        values.insert(node.output[0].clone(), out);
                    }
                    _ => bail!(
                        "unsupported 'mode' value {mode:?} for Pad node {:?}",
                        node.name
                    ),
                }
            }
            // https://github.com/onnx/onnx/blob/main/docs/Operators.md#slice
            "Slice" => {
                let data = get(&node.input[0])?;
                let starts = get(&node.input[1])?;
                let ends = get(&node.input[2])?;
                let default_axes;
                let default_steps;
                let axes: &Tensor;
                let steps: &Tensor;
                // If axes are omitted, they are set to [0, ..., r-1]. If steps are omitted,
                // they are set to [1, ..., 1] of length len(starts)
                match node.input.len() {
                    3 => {
                        let len = starts.dims()[0];
                        default_axes = Some(Tensor::arange(0, len as i64, starts.device())?);
                        axes = default_axes.as_ref().unwrap();
                        default_steps = Some(Tensor::ones((len,), DType::I64, starts.device())?);
                        steps = default_steps.as_ref().unwrap();
                    }
                    4 => {
                        let len = starts.dims()[0];
                        axes = get(&node.input[3])?;
                        default_steps = Some(Tensor::ones((len,), DType::I64, starts.device())?);
                        steps = default_steps.as_ref().unwrap();
                    }
                    5 => {
                        steps = get(&node.input[4])?;
                        axes = get(&node.input[3])?;
                    }
                    _ => bail!(
                        "Slice node is invalid, expected 3-5 inputs, got {}: {:?}",
                        node.input.len(),
                        node
                    ),
                }

                let mut out = data.clone();
                for (i, axis) in axes.to_vec1::<i64>()?.into_iter().enumerate() {
                    // All negative elements of axes are made non-negative by
                    // adding r to them, where r = rank(input).
                    let axis = if axis < 0 {
                        axis + data.rank() as i64
                    } else {
                        axis
                    } as usize;

                    let data_dim = data.dims()[axis] as i64;
                    let mut s = starts.get(i)?.to_scalar::<i64>()?;
                    let mut e = ends.get(i)?.to_scalar::<i64>()?;
                    // All negative values in starts[i] and ends[i] have
                    // dims[axes[i]] added to them, where dims are the
                    // dimensions of input.
                    if s < 0 {
                        s += data_dim;
                    }
                    if e < 0 {
                        e += data_dim;
                    }

                    let p = steps.get(i)?.to_scalar::<i64>()?;
                    // starts[i] is clamped into the range [0, dims[axes[i]]]
                    // for positive stepping and [0, dims[axes[i]]-1] for
                    // negative stepping.
                    // for positive stepping ends[axes[i]] is clamped to
                    // [0, dims[axes[i]]], while for negative stepping it is
                    // clamped to [-1, dims[axes[i]]-1].
                    if p >= 0 {
                        s = s.clamp(0, data_dim);
                        e = e.clamp(0, data_dim);
                    } else {
                        s = s.clamp(0, data_dim - 1);
                        e = e.clamp(-1, data_dim - 1);
                    }

                    let indexes = Tensor::arange_step(s, e, p, data.device())?;
                    out = out.contiguous()?.index_select(&indexes, axis)?
                }
                values.insert(node.output[0].clone(), out);
            }
            // https://onnx.ai/onnx/operators/onnx__ReduceMax.html#reducemax
            "ReduceMax" => {
                let input = get(&node.input[0])?;
                let axes = get_opt(1);
                let keepdims = get_attr_opt::<i64>(node, "keepdims")?.copied().unwrap_or(1) == 1;

                let axes = if let Some(Ok(axes)) = axes {
                    // Satisfies version 18+
                    axes.to_vec1::<i64>().ok()
                } else if let Ok(Some(axes)) = get_attr_opt::<[i64]>(node, "axes") {
                    // Backward compatiblity with version 13 and below
                    Some(axes.to_vec())
                } else {
                    None
                };

                let axes = if let Some(axes) = axes {
                    let rank = input.rank();
                    let mut axes_set = HashSet::new();

                    let mut axes = axes
                        .iter()
                        .map(|a| {
                            let axis = if *a < 0 {
                                (rank as i64 + *a) as usize
                            } else {
                                *a as usize
                            };

                            axes_set.insert(axis);
                            axis
                        })
                        .collect::<Vec<_>>();

                    if axes_set.len() < axes.len() {
                        bail!("Duplicate value in 'axes'");
                    }

                    if axes.len() > 1 {
                        axes.sort();
                    }

                    Some(axes)
                } else {
                    None
                };

                // TODO: Handle empty set
                // Definition:
                // "Reduction over an empty set of values yields minus infinity (if supported by the datatype) or the minimum value of the data type otherwise"
                // For now, this will throw an error
                if input.elem_count() == 0 {
                    bail!("reduction over zero-size tensor not supported");
                }

                let output = if let Some(axes) = axes {
                    let mut result = input.clone();
                    for &axis in axes.iter().rev() {
                        result = if keepdims {
                            result.max_keepdim(axis)?
                        } else {
                            result.max(axis)?
                        }
                    }

                    result
                } else {
                    // If `axes` is empty and `noop_with_empty_axes` is set to `true (1)`
                    // ""input tensor will not be reduced,and the output tensor would be equivalent to input tensor.""
                    if get_attr_opt::<i64>(node, "noop_with_empty_axes")?.copied() == Some(1) {
                        input.clone()
                    } else {
                        let mut result = input.flatten_all()?;
                        if keepdims {
                            result = result.max_keepdim(0)?;
                            // If keepdims is true, reshape to match input dimensions
                            let shape = vec![1; input.rank()];
                            result.reshape(shape)?
                        } else {
                            result.max(0)?
                        }
                    }
                };

                values.insert(node.output[0].clone(), output);
            }
            // https://onnx.ai/onnx/operators/onnx__ReduceMean.html#reducemean-13
            // TODO: This version is only compatible with ReduceMean V13 and below.
            "ReduceMean" => {
                let input = get(&node.input[0])?;
                let axes = get_attr_opt::<[i64]>(node, "axes")?;
                let keepdims = get_attr_opt::<i64>(node, "keepdims")?.copied().unwrap_or(1);

                let n_dims = input.dims().len();

                let axes: Vec<usize> = if let Some(axes) = axes {
                    axes.iter()
                        .map(|e| (if e < &0 { (n_dims as i64) + *e } else { *e }) as usize)
                        .collect()
                } else {
                    (0..n_dims).collect()
                };
                let output = if keepdims == 1 {
                    input.mean_keepdim(axes)?
                } else {
                    input.mean(axes)?
                };
                values.insert(node.output[0].clone(), output);
            }
            // https://onnx.ai/onnx/operators/onnx__ReduceMin.html#reducemin
            "ReduceMin" => {
                let input = get(&node.input[0])?;
                let axes = get_opt(1);
                let keepdims = get_attr_opt::<i64>(node, "keepdims")?.copied().unwrap_or(1) == 1;

                let axes = if let Some(Ok(axes)) = axes {
                    // Satisfies version 18+
                    axes.to_vec1::<i64>().ok()
                } else if let Ok(Some(axes)) = get_attr_opt::<[i64]>(node, "axes") {
                    // Backward compatiblity with version 13 and below
                    Some(axes.to_vec())
                } else {
                    None
                };

                let axes = if let Some(axes) = axes {
                    let rank = input.rank();
                    let mut axes_set = HashSet::new();

                    let mut axes = axes
                        .iter()
                        .map(|a| {
                            let axis = if *a < 0 {
                                (rank as i64 + *a) as usize
                            } else {
                                *a as usize
                            };

                            axes_set.insert(axis);
                            axis
                        })
                        .collect::<Vec<_>>();

                    if axes_set.len() < axes.len() {
                        bail!("Duplicate value in 'axes'");
                    }

                    if axes.len() > 1 {
                        axes.sort();
                    }

                    Some(axes)
                } else {
                    None
                };

                // TODO: Handle empty set
                // Definition:
                // "Reduction over an empty set of values yields positive infinity (if supported by the datatype) or the max value of the data type otherwise"
                // For now, this will throw an error
                if input.elem_count() == 0 {
                    bail!("reduction over zero-size tensor not supported");
                }

                let output = if let Some(axes) = axes {
                    let mut result = input.clone();
                    for &axis in axes.iter().rev() {
                        result = if keepdims {
                            result.min_keepdim(axis)?
                        } else {
                            result.min(axis)?
                        }
                    }

                    result
                } else {
                    // If `axes` is empty and `noop_with_empty_axes` is set to `true (1)`
                    // ""input tensor will not be reduced,and the output tensor would be equivalent to input tensor.""
                    if get_attr_opt::<i64>(node, "noop_with_empty_axes")?.copied() == Some(1) {
                        input.clone()
                    } else {
                        let mut result = input.flatten_all()?;
                        if keepdims {
                            result = result.min_keepdim(0)?;
                            // If keepdims is true, reshape to match input dimensions
                            let shape = vec![1; input.rank()];
                            result.reshape(shape)?
                        } else {
                            result.min(0)?
                        }
                    }
                };

                values.insert(node.output[0].clone(), output);
            }
            //https://github.com/onnx/onnx/blob/main/docs/Operators.md#Split
            // Version 18 impl
            "Split" => {
                let input_tensor = get(&node.input[0])?;
                let axis = get_attr_opt::<i64>(node, "axis")?.copied().unwrap_or(0);
                let axis = input_tensor.normalize_axis(axis)?;

                // Determine split sizes
                let splits = if node.input.len() > 1 {
                    // If the split tensor is provided, use it to determine sizes
                    let split_tensor = get(&node.input[1])?.to_vec1::<i64>()?;
                    split_tensor.iter().map(|&x| x as usize).collect::<Vec<_>>()
                } else {
                    let num_outputs = if let Some(&num_outputs_attrib) =
                        get_attr_opt::<i64>(node, "num_outputs")?
                    {
                        num_outputs_attrib as usize
                    } else {
                        node.output.len()
                    };

                    let input_dim = input_tensor.dim(axis)?;

                    let mut split_sizes =
                        vec![input_dim / num_outputs as usize; num_outputs as usize];
                    let remainder = input_dim % num_outputs as usize;
                    if remainder > 0 {
                        // If there's a remainder, add it to the last split size
                        split_sizes[num_outputs as usize - 1] += remainder;
                    }

                    split_sizes
                };

                // Perform the split operation
                let mut outputs = vec![];
                let mut start = 0;
                for &size in &splits {
                    let end = start + size;
                    let slice = input_tensor.narrow(axis, start, size)?;
                    outputs.push(slice);
                    start = end;
                }

                // Insert the split outputs into the values map
                for (output, slice) in node.output.iter().zip(outputs.into_iter()) {
                    values.insert(output.clone(), slice);
                }
            }
            //https://github.com/onnx/onnx/blob/main/docs/Operators.md#Expand
            // Version 13 impl
            "Expand" => {
                // unlike broadcast_to, expand allows for the output shape to
                // be different from the specified shape.
                let input_tensor = get(&node.input[0])?;
                let input_shape = get(&node.input[1])?;

                // Check that the shape tensor is 1D
                if input_shape.rank() != 1 {
                    bail!(
                        "Expand expects 'shape' input to be 1D tensor: {:?}",
                        input_shape
                    );
                }
                let input_tensor_dims = input_tensor.dims();
                let input_shape_dims = input_shape
                    .to_vec1::<i64>()?
                    .into_iter()
                    .map(|x| x as usize)
                    .collect::<Vec<_>>();

                let target_shape = broadcast_shape(input_tensor_dims, input_shape_dims.as_slice())?;

                let expanded_tensor = input_tensor.broadcast_as(target_shape)?;

                values.insert(node.output[0].clone(), expanded_tensor);
            }
            //https://github.com/onnx/onnx/blob/main/docs/Operators.md#ReduceSum
            // Version 13 impl
            "ReduceSum" => {
                let input = get(&node.input[0])?;
                let axes = get_opt(1);
                let keepdims = get_attr_opt::<i64>(node, "keepdims")?.copied().unwrap_or(1);
                let noop_with_empty_axes = get_attr_opt::<i64>(node, "noop_with_empty_axes")?
                    .copied()
                    .unwrap_or(0);

                let axes = match axes {
                    Some(Ok(axes)) => axes
                        .to_vec1::<i64>()?
                        .into_iter()
                        .map(|x| x as usize)
                        .collect::<Vec<_>>(),
                    Some(Err(_)) | None => {
                        if noop_with_empty_axes == 1 {
                            vec![]
                        } else {
                            (0..input.rank()).collect()
                        }
                    }
                };

                let output = if keepdims == 1 {
                    input.sum_keepdim(axes)?
                } else {
                    input.sum(axes)?
                };

                values.insert(node.output[0].clone(), output);
            }
            // https://github.com/onnx/onnx/blob/main/docs/Operators.md#ReduceL2
            // Version 18 impl
            "ReduceL2" => {
                let input = get(&node.input[0])?;
                let axes = get_opt(1);
                let keepdims = get_attr_opt::<i64>(node, "keepdims")?.copied().unwrap_or(1);
                let noop_with_empty_axes = get_attr_opt::<i64>(node, "noop_with_empty_axes")?
                    .copied()
                    .unwrap_or(0);

                let input_sq = input.sqr()?;

                let axes = match axes {
                    Some(axes) => axes?
                        .to_vec1::<i64>()?
                        .into_iter()
                        .map(|x| x as usize)
                        .collect::<Vec<_>>(),
                    None => {
                        if noop_with_empty_axes == 1 {
                            vec![]
                        } else {
                            (0..input_sq.rank()).collect()
                        }
                    }
                };

                let output = if keepdims == 1 {
                    input_sq.sum_keepdim(axes)?.sqrt()?
                } else {
                    input_sq.sum(axes)?.sqrt()?
                };

                values.insert(node.output[0].clone(), output);
            }
            random_type @ ("RandomUniform" | "RandomNormal") => {
                let dt: i64 = get_attr_opt(node, "dtype")?.copied().unwrap_or(1); // 1 is float
                                                                                  // type by
                                                                                  // default
                let dtype = match DataType::try_from(dt as i32) {
                    Ok(dt) => match dtype(dt) {
                        Some(DType::U8 | DType::U32 | DType::I64) => {
                            bail!(
                                "unsupported 'dtype' value {dt:?}, only floats are allowed, for {random_type} {}",
                                node.name
                            )
                        }
                        Some(dt) => dt,
                        None => {
                            bail!(
                                "unsupported 'dtype' value {dt:?} for {random_type} {}",
                                node.name
                            )
                        }
                    },
                    Err(_) => {
                        bail!(
                            "unsupported 'dtype' value {dt:?} for {random_type} {}",
                            node.name
                        )
                    }
                };
                let seed: Option<f32> = get_attr_opt(node, "seed")?.copied();
                if seed.is_some() {
                    bail!("seed for {random_type} is currently not supported")
                };
                let shape: Vec<usize> = get_attr::<[i64]>(node, "shape")?
                    .iter()
                    .map(|x| *x as usize)
                    .collect();
                let output = if random_type == "RandomUniform" {
                    let low: f32 = get_attr_opt(node, "low")?.copied().unwrap_or(0.0);
                    let high: f32 = get_attr_opt(node, "high")?.copied().unwrap_or(1.0);
                    Tensor::rand(low, high, shape, &Device::Cpu)?.to_dtype(dtype)?
                } else {
                    let mean: f32 = get_attr_opt(node, "mean")?.copied().unwrap_or(0.0);
                    let scale: f32 = get_attr_opt(node, "scale")?.copied().unwrap_or(1.0);
                    Tensor::randn(mean, scale, shape, &Device::Cpu)?.to_dtype(dtype)?
                };
                values.insert(node.output[0].clone(), output);
            }
            "ArgMin" => {
                let input = get(&node.input[0])?;
                let axis_i64: i64 = get_attr_opt(node, "axis")?.copied().unwrap_or(0);
                let rank_i64: i64 = input.rank().try_into().unwrap();
                if axis_i64 < -rank_i64 || axis_i64 >= rank_i64 {
                    bail!(
                        "axis ({}) out of accepted range [-rank, rank-1] which was [{}, {}]",
                        axis_i64,
                        -rank_i64,
                        rank_i64 - 1
                    )
                }
                let axis = input.normalize_axis(axis_i64)?;
                let keepdims: i64 = get_attr_opt(node, "keepdims")?.copied().unwrap_or(1);
                let select_last_index: i64 = get_attr_opt(node, "select_last_index")?
                    .copied()
                    .unwrap_or(0);
                if select_last_index == 1 {
                    bail!("select_last_index for ArgMin is currently not supported")
                }
                let output = if keepdims == 1 {
                    input.argmin_keepdim(axis)?
                } else {
                    input.argmin(axis)?
                }
                .to_dtype(DType::I64)?;
                values.insert(node.output[0].clone(), output);
            }
            "ArgMax" => {
                let input = get(&node.input[0])?;
                let axis_i64: i64 = get_attr_opt(node, "axis")?.copied().unwrap_or(0);
                let rank_i64: i64 = input.rank().try_into().unwrap();
                if axis_i64 < -rank_i64 || axis_i64 >= rank_i64 {
                    bail!(
                        "axis ({}) out of accepted range [-rank, rank-1] which was [{}, {}]",
                        axis_i64,
                        -rank_i64,
                        rank_i64 - 1
                    )
                }
                let axis = input.normalize_axis(axis_i64)?;
                let keepdims: i64 = get_attr_opt(node, "keepdims")?.copied().unwrap_or(1);
                let select_last_index: i64 = get_attr_opt(node, "select_last_index")?
                    .copied()
                    .unwrap_or(0);
                if select_last_index == 1 {
                    bail!("select_last_index for ArgMin is currently not supported")
                }
                let output = if keepdims == 1 {
                    input.argmax_keepdim(axis)?
                } else {
                    input.argmax(axis)?
                }
                .to_dtype(DType::I64)?;
                values.insert(node.output[0].clone(), output);
            }
            "LeakyRelu" => {
                let input = get(&node.input[0])?;
                let dt = input.dtype();
                match dt {
                    DType::U8 | DType::U32 | DType::I64 => {
                        bail!(
                            "unsupported dtype {}, only float types are allowed for LeakyRelu",
                            dt.as_str()
                        )
                    }
                    DType::BF16 | DType::F16 | DType::F32 | DType::F64 => {}
                }
                let alpha = get_attr_opt::<f32>(node, "alpha")?.copied().unwrap_or(0.01);
                let output = candle_nn::ops::leaky_relu(input, alpha.into())?;
                values.insert(node.output[0].clone(), output);
            }
            // https://github.com/onnx/onnx/blob/main/docs/Operators.md#Gemm
            "Gemm" => {
                let a = get(&node.input[0])?;
                let b = get(&node.input[1])?;
                let c = get(&node.input[2])?;

                let alpha = get_attr_opt::<f32>(node, "alpha")?.copied().unwrap_or(1.0);
                let beta = get_attr_opt::<f32>(node, "beta")?.copied().unwrap_or(1.0);

                let alpha = Tensor::full(alpha, a.shape(), &Device::Cpu)?;
                let beta = Tensor::full(beta, c.shape(), &Device::Cpu)?;

                let trans_a = get_attr_opt::<i64>(node, "transA")?.copied().unwrap_or(0);
                let trans_b = get_attr_opt::<i64>(node, "transB")?.copied().unwrap_or(0);

                let a = if trans_a == 0 { a.clone() } else { a.t()? };
                let b = if trans_b == 0 { b.clone() } else { b.t()? };

                let output = a
                    .broadcast_mul(&alpha)?
                    .broadcast_matmul(&b)?
                    .broadcast_add(&c.broadcast_mul(&beta)?)?;
                values.insert(node.output[0].clone(), output);
            }
            "LSTM" => {
                let direction = get_attr_opt(node, "direction")?.unwrap_or("forward");
                if direction != "forward" {
                    bail!("LSTM currently only supports direction == \"forward\"");
                }
                let num_directions = if direction == "bidirectional" { 2 } else { 1 };
                let hidden_size: i64 = get_attr(node, "hidden_size").copied()?;
                let input_forget = get_attr_opt(node, "input_forget")?.copied().unwrap_or(0);
                if input_forget != 0 {
                    bail!("LSTM currently only supports input_forget == 0");
                }
                let activations_default = vec![
                    "Sigmoid".to_string(),
                    "Tanh".to_string(),
                    "Tanh".to_string(),
                ];
                let activations = get_attr_opt_owned::<Vec<String>>(node, "activations")?
                    .unwrap_or(activations_default.clone());
                if activations != activations_default {
                    bail!("LSTM currently only supports default activations ({activations_default:?})");
                }
                // activation_alpha and activation_beta don't apply to (Sigmoid, Tanh, Tanh) so ignoring them is okay
                if get_attr_opt::<f32>(node, "clip")?.is_some() {
                    bail!("LSTM does not currently support clip attribute");
                }

                // The shape format of inputs X, initial_h and outputs Y, Y_h.
                // If 0, the following shapes are expected:
                //     X.shape = [seq_length, batch_size, input_size],
                //     Y.shape = [seq_length, num_directions, batch_size, hidden_size],
                //     initial_h.shape = Y_h.shape = [num_directions, batch_size, hidden_size].
                // If 1, the following shapes are expected:
                //     X.shape = [batch_size, seq_length, input_size],
                //     Y.shape = [batch_size, seq_length, num_directions, hidden_size],
                //     initial_h.shape = Y_h.shape = [batch_size, num_directions, hidden_size].
                let layout = get_attr_opt(node, "layout")?.copied().unwrap_or(0);
                if layout != 0 {
                    bail!("LSTM currently only supports layout == 0");
                }

                // The input sequences packed (and potentially padded) into one 3-D tensor
                // with the shape of `[seq_length, batch_size, input_size]`.
                let x = get(&node.input[0])?;
                // XXX: depends on layout
                let (seq_length, batch_size, input_size) = x.dims3()?;
                // The weight tensor for the gates.
                // Concatenation of `W[iofc]` and `WB[iofc]` (if bidirectional) along dimension 0.
                // The tensor has shape `[num_directions, 4*hidden_size, input_size]`.
                let w = get(&node.input[1])?;
                // The recurrence weight tensor.
                // Concatenation of `R[iofc]` and `RB[iofc]` (if bidirectional) along dimension 0.
                // This tensor has shape `[num_directions, 4*hidden_size, hidden_size]`.
                let r = get(&node.input[2])?;

                // The bias tensor for input gate.
                // Concatenation of `[Wb[iofc], Rb[iofc]]`, and `[WBb[iofc], RBb[iofc]]` (if bidirectional) along dimension 0.
                // This tensor has shape `[num_directions, 8*hidden_size]`.
                // Optional: If not specified - assumed to be 0.
                let b_default: Tensor;
                let b = match get_opt(3) {
                    Some(n) => n?,
                    None => {
                        b_default = Tensor::zeros(
                            (num_directions, 8 * hidden_size as usize),
                            DType::F32,
                            x.device(),
                        )?;
                        &b_default
                    }
                };

                // Optional tensor specifying lengths of the sequences in a batch.
                // If not specified - assumed all sequences in the batch to have length `seq_length`.
                // It has shape `[batch_size]`.
                let seq_lens_default: Tensor;
                let seq_lens = match get_opt(4) {
                    Some(n) => n?,
                    None => {
                        seq_lens_default =
                            Tensor::full(seq_length as i64, (batch_size,), x.device())?;
                        &seq_lens_default
                    }
                };
                let seq_lens_is_default =
                    (seq_lens.to_vec1::<i64>()?.iter()).all(|e| *e as usize == seq_length);
                if !seq_lens_is_default {
                    bail!("LSTM currently only supports default value of seq_lens");
                }

                // Optional initial value of the hidden. If not specified - assumed to be 0.
                // It has shape `[num_directions, batch_size, hidden_size]`.
                let initial_h_default: Tensor;
                let initial_h = match get_opt(5) {
                    Some(n) => n?,
                    _ => {
                        initial_h_default = Tensor::zeros(
                            (num_directions, batch_size, hidden_size as usize),
                            DType::F32,
                            x.device(),
                        )?;
                        &initial_h_default
                    }
                };

                // Optional initial value of the cell.
                // If not specified - assumed to be 0.
                // It has shape `[num_directions, batch_size, hidden_size]`.
                let initial_c_default: Tensor;
                let initial_c = match node.input.get(6) {
                    Some(n) if !n.is_empty() => get(n)?,
                    _ => {
                        initial_c_default = Tensor::zeros(
                            (num_directions, batch_size, hidden_size as usize),
                            DType::F32,
                            x.device(),
                        )?;
                        &initial_c_default
                    }
                };

                // The weight tensor for peepholes.
                // Concatenation of `P[iof]` and `PB[iof]` (if bidirectional) along dimension 0.
                // It has shape `[num_directions, 3*hidde_size]`. Optional: If not specified - assumed to be 0.
                let p_default = Tensor::zeros(
                    (num_directions, 3 * hidden_size as usize),
                    DType::F32,
                    x.device(),
                )?;
                let p = get_opt(7).unwrap_or(Ok(&p_default))?;
                let p_is_zeros = (p.to_vec2::<f32>()?.iter()).all(|v| v.iter().all(|e| *e == 0.0));
                if !p_is_zeros {
                    bail!(
                        "LSTM currently only supports default value of p (a Tensor of all zeroes)"
                    );
                }

                // these all have [num_directions, ...] shapes
                let w = w.get(0)?; // w[iofc] has shape [4*hidden_size, input_size]
                let r = r.get(0)?; // r[iofc] has shape [4*hidden_size, hidden_size]
                let b = b.get(0)?; // concat of [wb[iofc],rb[iofc]] has shape [8*hidden_size]
                let idx_wb = Tensor::arange(0, 4 * hidden_size, x.device())?;
                let idx_rb = Tensor::arange(4 * hidden_size, 8 * hidden_size, x.device())?;
                let wb = b.index_select(&idx_wb, 0)?;
                let rb = b.index_select(&idx_rb, 0)?;
                let c = initial_c.get(0)?;
                let h = initial_h.get(0)?;

                // w, r, wb, rb are all iofc but lstm expects ifco
                // so we need to move some stuff around
                let idx_i = Tensor::arange(0, hidden_size, x.device())?;
                let idx_o = Tensor::arange(hidden_size, 2 * hidden_size, x.device())?;
                let idx_f = Tensor::arange(2 * hidden_size, 3 * hidden_size, x.device())?;
                let idx_c = Tensor::arange(3 * hidden_size, 4 * hidden_size, x.device())?;
                let idx_ifco = Tensor::cat(&[&idx_i, &idx_f, &idx_c, &idx_o], 0)?;
                let w = w.index_select(&idx_ifco, 0)?;
                let r = r.index_select(&idx_ifco, 0)?;
                let wb = wb.index_select(&idx_ifco, 0)?;
                let rb = rb.index_select(&idx_ifco, 0)?;
                let vmap = candle_nn::VarMap::new();
                vmap.data().lock().unwrap().extend([
                    ("weight_ih_l0".to_string(), candle::Var::from_tensor(&w)?),
                    ("weight_hh_l0".to_string(), candle::Var::from_tensor(&r)?),
                    ("bias_ih_l0".to_string(), candle::Var::from_tensor(&wb)?),
                    ("bias_hh_l0".to_string(), candle::Var::from_tensor(&rb)?),
                ]);
                use candle_nn::rnn::RNN as _;
                let lstm = candle_nn::rnn::lstm(
                    input_size,
                    hidden_size as usize,
                    candle_nn::rnn::LSTMConfig::default(),
                    candle_nn::VarBuilder::from_varmap(&vmap, w.dtype(), w.device()),
                )?;

                let mut lstm_state = candle_nn::rnn::LSTMState::new(h, c);
                let mut h_acc = if node.output.first().map(String::as_str).unwrap_or("") != "" {
                    Some(vec![])
                } else {
                    None
                };
                for t in 0..seq_length {
                    let x = x.get(t)?;
                    lstm_state = lstm.step(&x, &lstm_state)?;
                    if let Some(h_acc) = &mut h_acc {
                        h_acc.push(lstm_state.clone());
                    }
                }

                assert_eq!(num_directions, 1, "if support for bidirectional is ever added, outputs will have to be concatenated, not simply reshaped");
                if let Some(name) = node.output.first() {
                    let h_acc = h_acc.as_ref().unwrap();
                    let h_acc = lstm.states_to_tensor(h_acc)?;
                    let h_acc = h_acc.reshape((
                        seq_length,
                        num_directions,
                        batch_size,
                        hidden_size as usize,
                    ))?;
                    values.insert(name.clone(), h_acc);
                }
                if let Some(name) = node.output.get(1) {
                    values.insert(
                        name.clone(),
                        lstm_state.h().reshape((
                            num_directions,
                            batch_size,
                            hidden_size as usize,
                        ))?,
                    );
                }
                if let Some(name) = node.output.get(2) {
                    values.insert(
                        name.clone(),
                        lstm_state.c().reshape((
                            num_directions,
                            batch_size,
                            hidden_size as usize,
                        ))?,
                    );
                }
            }
            "RNN" => {
                // activation_alpha and activation_beta don't apply to (Tanh, Tanh) so ignoring them is okay
                let activations_default = vec!["Tanh".to_string(), "Tanh".to_string()];
                let activations = get_attr_opt_owned::<Vec<String>>(node, "activations")?
                    .unwrap_or(activations_default.clone());
                let clip = get_attr_opt::<f32>(node, "clip")?.copied();
                if clip.is_some() {
                    bail!("RNN does not currently support clip attribute");
                }
                let direction = get_attr_opt(node, "direction")?.unwrap_or("forward");
                if direction != "forward" {
                    bail!("RNN currently only supports direction == \"forward\"");
                }
                let num_directions = if direction == "bidirectional" { 2 } else { 1 };
                let hidden_size: i64 = get_attr(node, "hidden_size").copied()?;

                // The shape format of inputs X, initial_h and outputs Y, Y_h.
                // If 0, the following shapes are expected:
                //    X.shape = [seq_length, batch_size, input_size],
                //    Y.shape = [seq_length, num_directions, batch_size, hidden_size],
                //    initial_h.shape = Y_h.shape = [num_directions, batch_size, hidden_size].
                // If 1, the following shapes are expected:
                //    X.shape = [batch_size, seq_length, input_size],
                //    Y.shape = [batch_size, seq_length, num_directions, hidden_size],
                //    initial_h.shape = Y_h.shape = [batch_size, num_directions, hidden_size].
                let layout = get_attr_opt(node, "layout")?.copied().unwrap_or(0);
                if layout != 0 {
                    bail!("RNN currently only supports layout == 0");
                }

                // The input sequences packed (and potentially padded) into one 3-D tensor
                // with the shape of `[seq_length, batch_size, input_size]`.
                let x = get(&node.input[0])?;
                // XXX: depends on layout
                let (seq_length, batch_size, _) = x.dims3()?;
                // The weight tensor for the input gate.
                // Concatenation of `Wi` and `WBi` (if bidirectional).
                // The tensor has shape `[num_directions, hidden_size, input_size]`.
                let w = get(&node.input[1])?;
                // The recurrence weight tensor.
                // Concatenation of `Ri` and `RBi` (if bidirectional).
                // This tensor has shape `[num_directions, hidden_size, hidden_size]`.
                let r = get(&node.input[2])?;

                // The bias tensor for input gate.
                // Concatenation of `[Wbi, Rbi]` and `[WBbi, RBbi]` (if bidirectional).
                // This tensor has shape `[num_directions, 2*hidden_size]`.
                // Optional: If not specified - assumed to be 0.
                let b_default: Tensor;
                let b = match get_opt(3) {
                    Some(n) => n?,
                    None => {
                        b_default = Tensor::zeros(
                            (num_directions, 2 * hidden_size as usize),
                            DType::F32,
                            x.device(),
                        )?;
                        &b_default
                    }
                };

                // Optional tensor specifying lengths of the sequences in a batch.
                // If not specified - assumed all sequences in the batch to have length `seq_length`.
                // It has shape `[batch_size]`.
                let seq_lens_default: Tensor;
                let seq_lens = match get_opt(4) {
                    Some(n) => n?,
                    None => {
                        seq_lens_default =
                            Tensor::full(seq_length as i64, (batch_size,), x.device())?;
                        &seq_lens_default
                    }
                };
                let seq_lens_is_default =
                    (seq_lens.to_vec1::<i64>()?.iter()).all(|e| *e as usize == seq_length);
                if !seq_lens_is_default {
                    bail!("RNN currently does not support variable-length sequences. All sequences must use the full sequence length of {}", seq_length);
                }

                // Optional initial value of the hidden. If not specified - assumed to be 0.
                // It has shape `[num_directions, batch_size, hidden_size]`.
                let initial_h_default: Tensor;
                let initial_h = match get_opt(5) {
                    Some(n) => n?,
                    _ => {
                        initial_h_default = Tensor::zeros(
                            (num_directions, batch_size, hidden_size as usize),
                            DType::F32,
                            x.device(),
                        )?;
                        &initial_h_default
                    }
                };

                fn choose_activation(activation: &str, x: &Tensor) -> Result<Tensor> {
                    match activation {
                        "Tanh" => x.tanh(),
                        _ => bail!("unsupported activation {activation}"),
                    }
                }

                // these all have [num_directions, ...] shapes
                let w = w.get(0)?;
                let r = r.get(0)?;
                let b = b.get(0)?;
                let idx_wb = Tensor::arange(0, hidden_size, x.device())?;
                let idx_rb = Tensor::arange(hidden_size, 2 * hidden_size, x.device())?;
                let wb = b.index_select(&idx_wb, 0)?;
                let rb = b.index_select(&idx_rb, 0)?;
                let mut h_t = initial_h.get(0)?;
                let mut h_list: Vec<Tensor> = vec![];
                for i in 0..seq_length {
                    let xs = x.get(i)?;
                    let h = xs
                        .matmul(&w.t()?)?
                        .add(&h_t.matmul(&r.t()?)?)?
                        .add(&wb.unsqueeze(0)?)?
                        .add(&rb.unsqueeze(0)?)?;
                    let h = choose_activation(&activations[0], &h)?;
                    h_list.push(h.to_owned());
                    h_t = h;
                }
                let h = Tensor::stack(&h_list, 0)?;
                let h =
                    h.reshape((seq_length, num_directions, batch_size, hidden_size as usize))?;
                values.insert(node.output[0].clone(), h);
                values.insert(
                    node.output[1].clone(),
                    h_t.reshape((num_directions, batch_size, hidden_size as usize))?,
                );
            }
            // https://onnx.ai/onnx/operators/onnx__Xor.html
            "Xor" => {
                // Since we don't have a `DType::Bool` yet, this ensures that we are working with `0`(False) & `1`(True)
                let a = get(&node.input[0])?.gt(0_u8)?;
                let b = get(&node.input[1])?.gt(0_u8)?;

                let out = a.broadcast_add(&b)?.eq(1_u8)?;

                values.insert(node.output[0].clone(), out);
            }
            // https://onnx.ai/onnx/operators/onnx__Sign.html
            "Sign" => {
                let input = get(&node.input[0])?;
                let output = input.sign()?;
                values.insert(node.output[0].clone(), output);
            }
<<<<<<< HEAD
            // https://onnx.ai/onnx/operators/onnx__OneHot.html
            "OneHot" => {
                let indices = get(&node.input[0])?;
                let orig_shape = get(&node.input[0])?.dims().to_vec();
                let depth_tensor = get(&node.input[1])?;
                let values_tensor = get(&node.input[2])?;

                let depth = depth_tensor.to_scalar::<i64>()? as usize;
                let values_vec = values_tensor.to_vec1::<f32>()?;
                if values_vec.len() != 2 {
                    return Err(candle::Error::Msg(
                        "OneHot: expected 2-element values tensor".to_string(),
                    ));
                }
                let off_value = values_vec[0];
                let on_value = values_vec[1];

                let mut axis = node
                    .attribute
                    .iter()
                    .find(|attr| attr.name == "axis")
                    .map(|attr| attr.i)
                    .unwrap_or(-1);

                let rank = indices.rank();
                if axis < -((rank as i64) + 1) || axis > (rank as i64) {
                    return Err(candle::Error::Msg(format!(
                        "OneHot: invalid axis {axis} for rank {rank}"
                    )));
                }
                if axis < 0 {
                    axis += rank as i64 + 1;
                }

                let indices = indices.flatten_all()?;
                let indices_vec = indices.to_vec1::<i64>()?;
                let mut out = vec![off_value; depth * indices.elem_count()];
                for (i, &index) in indices_vec.iter().enumerate() {
                    let idx = if index < 0 {
                        (index + depth as i64) as usize
                    } else {
                        index as usize
                    };
                    if idx >= depth {
                        continue;
                    }
                    out[i * depth + idx] = on_value;
                }

                let mut target_shape = orig_shape;
                target_shape.push(depth);
                let output = Tensor::from_vec(out, target_shape, indices.device())?;

                let final_output = if axis as usize == output.rank() - 1 {
                    output
                } else {
                    fn move_axis_to(rank: usize, from: usize, to: usize) -> Vec<usize> {
                        let mut dims: Vec<usize> = (0..rank).collect();
                        let axis = dims.remove(from);
                        dims.insert(to, axis);
                        dims
                    }

                    let perm = move_axis_to(output.rank(), output.rank() - 1, axis as usize);
                    output.permute(&*perm)?
                };
                values.insert(node.output[0].clone(), final_output);
=======
            "HardSwish" => {
                let input = get(&node.input[0])?;
                let hard_sigmoid = candle_nn::ops::hard_sigmoid(&input)?;
                let output = input * hard_sigmoid;
                values.insert(node.output[0].clone(), output?);
            }
            "Resize" => {
                let input = get(&node.input[0])?;

                if input.rank() != 4 {
                    bail!("Unsupported rank for nearest resize: {}", input.rank());
                }

                let scales = if node.input.len() > 2 && !node.input[2].is_empty() {
                    Some(get(&node.input[2])?)
                } else {
                    None
                };

                let sizes = if node.input.len() > 3 && !node.input[3].is_empty() {
                    Some(get(&node.input[3])?)
                } else {
                    None
                };

                let output_dims = match (scales, sizes) {
                    (Some(_), Some(_)) => {
                        bail!("Scales and sizes cannot both be set for Resize operation")
                    }
                    (Some(scales_tensor), None) => {
                        let scale_values = scales_tensor.to_vec1::<f32>()?;
                        input
                            .dims()
                            .iter()
                            .enumerate()
                            .map(|(i, &d)| (d as f32 * scale_values[i]) as usize)
                            .collect::<Vec<_>>()
                    }
                    (None, Some(sizes_tensor)) => sizes_tensor
                        .to_vec1::<i64>()?
                        .iter()
                        .map(|&d| d as usize)
                        .collect::<Vec<_>>(),
                    (None, None) => bail!("Either scales or sizes should be present"),
                };

                let coordinate_transformation_mode =
                    get_attr_opt::<str>(node, "coordinate_transformation_mode")?
                        .unwrap_or("half_pixel");
                // Interpolation mode: nearest, linear, or cubic.
                let mode = get_attr_opt::<str>(node, "mode")?.unwrap_or("nearest");
                // How to determine the "nearest" pixel in nearest interpolation mode.
                let nearest_mode =
                    get_attr_opt::<str>(node, "nearest_mode")?.unwrap_or("round_prefer_floor");

                if mode != "nearest" {
                    bail!("Unsupported resize mode: {}", mode);
                }

                if nearest_mode != "floor" {
                    bail!("Unsupported nearest_mode for resize: {}", nearest_mode);
                }

                if coordinate_transformation_mode != "asymmetric" {
                    bail!(
                        "Unsupported coordinate_transformation_mode for resize: {}",
                        coordinate_transformation_mode
                    );
                }

                let h = output_dims[2];
                let w = output_dims[3];
                let output = input.upsample_nearest2d(h, w)?;

                values.insert(node.output[0].clone(), output);
            }
            "Trilu" => {
                let input = get(&node.input[0])?;

                // Get the diagonal offset 'k' from the second input if provided
                let k = if node.input.len() > 1 && !node.input[1].is_empty() {
                    get(&node.input[1])?.to_vec0::<i64>()?
                } else {
                    0
                };

                // Get the 'upper' attribute
                let upper = get_attr_opt::<i64>(node, "upper")?.copied().unwrap_or(1);

                // For batched inputs, we need to handle each matrix separately
                let dims = input.dims();
                if dims.len() < 2 {
                    bail!("Trilu expects input with at least 2 dimensions: {:?}", dims);
                }

                // Get the last two dimensions which represent the matrix
                let n = dims[dims.len() - 2];
                let m = dims[dims.len() - 1];
                let max_dim = std::cmp::max(n, m);

                // Handle the diagonal offset k
                let mask = if k != 0 {
                    let mut data = vec![0u32; n * m];
                    for i in 0..n {
                        for j in 0..m {
                            if (upper != 0 && (j as i64) >= (i as i64) + k)
                                || (upper == 0 && (j as i64) <= (i as i64) + k)
                            {
                                data[i * m + j] = 1u32;
                            }
                        }
                    }
                    Tensor::from_vec(data, (n, m), input.device())?.to_dtype(input.dtype())?
                } else if upper == 0 {
                    Tensor::tril2(max_dim, input.dtype(), input.device())?
                } else {
                    Tensor::triu2(max_dim, input.dtype(), input.device())?
                };

                let final_mask = if n != m {
                    mask.narrow(0, 0, n)?.narrow(1, 0, m)?
                } else {
                    mask
                };

                let output = (input * &final_mask)?;

                values.insert(node.output[0].clone(), output);
            }
            "ScatterND" => {
                let data = get(&node.input[0])?;

                let indices = get(&node.input[1])?;
                let indices = indices.to_dtype(DType::I64)?;

                let updates = get(&node.input[2])?;

                let reduction = get_attr_opt::<str>(node, "reduction")?.unwrap_or("none");

                let indices_shape = indices.dims();
                let data_shape = data.dims();
                let updates_shape = updates.dims();

                // Last dimension of indices represents the depth of indexing
                let k = indices_shape.last().unwrap().clone();

                if k > data.rank() {
                    bail!("ScatterND expects k (indices.shape[-1]) to be at most the rank of data");
                }

                let num_updates = indices_shape[..indices_shape.len() - 1]
                    .iter()
                    .product::<usize>();

                let flat_indices = if indices.rank() == 1 && k == 1 {
                    indices.unsqueeze(0)?
                } else {
                    indices.reshape((num_updates, k))?
                };

                // Calculate the shape of each update element
                let update_element_shape = if k < data_shape.len() {
                    data_shape[k..].to_vec()
                } else {
                    vec![]
                };

                // Expected shape for updates based on indices and target tensor
                let expected_updates_shape = {
                    let mut shape = indices_shape[..indices_shape.len() - 1].to_vec();
                    shape.extend(&update_element_shape);
                    shape
                };

                // Validate or reshape updates to expected shape
                let updates = if updates.dims() != expected_updates_shape {
                    if updates.rank() == 0 {
                        // Handle scalar updates
                        let mut target_shape = vec![num_updates];
                        target_shape.extend(&update_element_shape);
                        updates.broadcast_as(target_shape)?
                    } else {
                        // Try to broadcast or reshape updates to expected shape
                        let flat_shape =
                            vec![num_updates, update_element_shape.iter().product::<usize>()];
                        let flattened = updates.reshape(flat_shape)?;
                        flattened.reshape(expected_updates_shape)?
                    }
                } else {
                    updates.clone()
                };

                let mut output = data.clone();

                // convert indices to flat indices
                let mut flat_output = output.flatten_all()?;
                let flat_updates = if update_element_shape.is_empty() {
                    updates.reshape(num_updates)?
                } else {
                    let product = update_element_shape.iter().product::<usize>();
                    updates.reshape((num_updates, product))?
                };

                // Calculate strides for the output tensor
                let mut strides: Vec<usize> = vec![1];
                for i in (0..data_shape.len() - 1).rev() {
                    strides.push(strides.last().unwrap() * data_shape[i + 1]);
                }
                strides.reverse();

                // Process each update
                for i in 0..num_updates {
                    let index_slice = flat_indices.narrow(0, i, 1)?;
                    let indices_vec = index_slice.squeeze(0)?.to_vec1::<i64>()?;

                    // Convert multi-dimensional indices to flat index
                    let mut flat_idx: usize = 0;
                    for (dim, &idx) in indices_vec.iter().enumerate() {
                        let dim_size = data_shape[dim] as i64;
                        let norm_idx = if idx < 0 { dim_size + idx } else { idx };

                        if norm_idx < 0 || norm_idx >= dim_size {
                            bail!(
                                "Index {} out of bounds for dimension {} with size {}",
                                idx,
                                dim,
                                dim_size
                            );
                        }

                        flat_idx += (norm_idx as usize) * strides[dim];
                    }

                    // Extract current update
                    let update_slice = if update_element_shape.is_empty() {
                        flat_updates.narrow(0, i, 1)?.squeeze(0)?
                    } else {
                        flat_updates.narrow(0, i, 1)?
                    };

                    match reduction {
                        "add" => {
                            if update_element_shape.is_empty() {
                                let existing = flat_output.narrow(0, flat_idx, 1)?;
                                let new_value = existing.add(&update_slice.unsqueeze(0)?)?;
                                flat_output = flat_output.slice_scatter(&new_value, 0, flat_idx)?;
                            } else {
                                let slice_size = update_element_shape.iter().product::<usize>();
                                let existing = flat_output.narrow(0, flat_idx, slice_size)?;
                                let new_value = existing.add(&update_slice)?;
                                flat_output = flat_output.slice_scatter(&new_value, 0, flat_idx)?;
                            }
                        }
                        "none" | _ => {
                            if update_element_shape.is_empty() {
                                flat_output = flat_output.slice_scatter(
                                    &update_slice.unsqueeze(0)?,
                                    0,
                                    flat_idx,
                                )?;
                            } else {
                                flat_output =
                                    flat_output.slice_scatter(&update_slice, 0, flat_idx)?;
                            }
                        }
                    }
                }

                // Reshape flat output back to original shape
                output = flat_output.reshape(data_shape.to_vec())?;

                values.insert(node.output[0].clone(), output);
>>>>>>> 317a3aec
            }
            op_type => bail!("unsupported op_type {op_type} for op {node:?}"),
        }
    }
    graph
        .output
        .iter()
        .map(|output| match values.remove(&output.name) {
            None => bail!("cannot find output {}", output.name),
            Some(value) => Ok((output.name.clone(), value)),
        })
        .collect()
}

fn broadcast_shape(shape_a: &[usize], shape_b: &[usize]) -> Result<Vec<usize>> {
    let (longest, shortest) = if shape_a.len() > shape_b.len() {
        (shape_a, shape_b)
    } else {
        (shape_b, shape_a)
    };
    let diff = longest.len() - shortest.len();
    let mut target_shape = longest[0..diff].to_vec();
    for (dim1, dim2) in longest[diff..].iter().zip(shortest.iter()) {
        if *dim1 == *dim2 || *dim2 == 1 || *dim1 == 1 {
            target_shape.push(usize::max(*dim1, *dim2));
        } else {
            bail!(
                "Expand: incompatible shapes for broadcast, {:?} and {:?}",
                shape_a,
                shape_b
            );
        }
    }
    Ok(target_shape)
}

fn broadcast_shape_from_many(shapes: &[&[usize]]) -> Result<Vec<usize>> {
    if shapes.is_empty() {
        return Ok(Vec::new());
    }
    let mut shape_out = shapes[0].to_vec();
    for shape in shapes[1..].iter() {
        shape_out = broadcast_shape(&shape_out, shape)?;
    }
    Ok(shape_out)
}<|MERGE_RESOLUTION|>--- conflicted
+++ resolved
@@ -2097,7 +2097,6 @@
                 let output = input.sign()?;
                 values.insert(node.output[0].clone(), output);
             }
-<<<<<<< HEAD
             // https://onnx.ai/onnx/operators/onnx__OneHot.html
             "OneHot" => {
                 let indices = get(&node.input[0])?;
@@ -2165,7 +2164,7 @@
                     output.permute(&*perm)?
                 };
                 values.insert(node.output[0].clone(), final_output);
-=======
+            }
             "HardSwish" => {
                 let input = get(&node.input[0])?;
                 let hard_sigmoid = candle_nn::ops::hard_sigmoid(&input)?;
@@ -2438,7 +2437,6 @@
                 output = flat_output.reshape(data_shape.to_vec())?;
 
                 values.insert(node.output[0].clone(), output);
->>>>>>> 317a3aec
             }
             op_type => bail!("unsupported op_type {op_type} for op {node:?}"),
         }
