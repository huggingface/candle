--- conflicted
+++ resolved
@@ -1,13 +1,9 @@
 use super::*;
 use half::{bf16, f16};
-<<<<<<< HEAD
 use metal::{Buffer, Device, MTLResourceOptions};
 use rand::prelude::SliceRandom;
 use rand::thread_rng;
-=======
-use metal::MTLResourceOptions;
 use rand::Rng;
->>>>>>> ab7ff708
 
 fn read_to_vec<T: Clone>(buffer: &Buffer, n: usize) -> Vec<T> {
     let ptr = buffer.contents() as *const T;
