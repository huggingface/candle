--- conflicted
+++ resolved
@@ -1,9 +1,5 @@
 use super::*;
-<<<<<<< HEAD
 use crate::metal::create_command_buffer;
-=======
-use crate::{Buffer, Device, MTLResourceOptions};
->>>>>>> 93845ed2
 use core::ffi::c_void;
 use half::{bf16, f16};
 use rand::prelude::SliceRandom;
@@ -1474,13 +1470,8 @@
 
     let seed = device
         .new_buffer_with_data(
-<<<<<<< HEAD
-            &seed as *const u32 as *const core::ffi::c_void,
-            std::mem::size_of::<u32>(),
-=======
             &seed as *const u64 as *const core::ffi::c_void,
             std::mem::size_of::<u64>(),
->>>>>>> 93845ed2
             options,
         )
         .unwrap();
