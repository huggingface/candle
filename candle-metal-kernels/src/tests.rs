use super::*;
use crate::{Buffer, Device, MTLResourceOptions};
use core::ffi::c_void;
use half::{bf16, f16};
use rand::prelude::SliceRandom;
use rand::thread_rng;
use rand::Rng;

fn read_to_vec<T: Clone>(buffer: &Buffer, n: usize) -> Vec<T> {
    let ptr = buffer.contents() as *const T;
    assert!(!ptr.is_null());
    let slice = unsafe { std::slice::from_raw_parts(ptr, n) };
    slice.to_vec()
}

fn new_buffer<T>(device: &Device, data: &[T]) -> Buffer {
    let options = MTLResourceOptions::StorageModeManaged;
    let ptr = data.as_ptr() as *const c_void;
    let size = std::mem::size_of_val(data);
    device.new_buffer_with_data(ptr, size, options).unwrap()
}

fn device() -> Device {
    Device::system_default().unwrap()
}

fn approx(v: Vec<f32>, digits: i32) -> Vec<f32> {
    let b = 10f32.powi(digits);
    v.iter().map(|t| f32::round(t * b) / b).collect()
}

fn approx_f16(v: Vec<f16>, digits: i32) -> Vec<f32> {
    let b = 10f32.powi(digits);
    v.iter().map(|t| f32::round(t.to_f32() * b) / b).collect()
}

fn approx_bf16(v: Vec<bf16>, digits: i32) -> Vec<f32> {
    let b = 10f32.powi(digits);
    v.iter().map(|t| f32::round(t.to_f32() * b) / b).collect()
}

fn run<T: Clone>(v: &[T], name: unary::contiguous::Kernel) -> Vec<T> {
    let device = device();
    let kernels = Kernels::new();
    let command_queue = device.new_command_queue().unwrap();
    let command_buffer = create_command_buffer(&command_queue).unwrap();
    let input = new_buffer(&device, v);
    let input = BufferOffset {
        buffer: &input,
        offset_in_bytes: 0,
    };
    let output = new_buffer(&device, v);
    call_unary_contiguous(
        &device,
        &command_buffer,
        &kernels,
        name,
        v.len(),
        input,
        &output,
    )
    .unwrap();
    command_buffer.commit();
    command_buffer.wait_until_completed();
    read_to_vec(&output, v.len())
}

fn run_binary<T: Clone>(x: &[T], y: &[T], name: binary::contiguous::Kernel) -> Vec<T> {
    let device = device();
    let kernels = Kernels::new();
    let command_queue = device.new_command_queue().unwrap();
    let command_buffer = create_command_buffer(&command_queue).unwrap();
    let options = MTLResourceOptions::StorageModeManaged;
    let left = new_buffer(&device, x);
    let right = new_buffer(&device, y);
    let output = device
        .new_buffer(std::mem::size_of_val(x), options)
        .unwrap();
    call_binary_contiguous(
        &device,
        &command_buffer,
        &kernels,
        name,
        x.len(),
        BufferOffset::zero_offset(&left),
        BufferOffset::zero_offset(&right),
        &output,
    )
    .unwrap();
    command_buffer.commit();
    command_buffer.wait_until_completed();
    read_to_vec(&output, x.len())
}

fn run_strided<T: Clone>(
    v: &[T],
    kernel: unary::strided::Kernel,
    shape: &[usize],
    strides: &[usize],
    offset: usize,
) -> Vec<T> {
    let device = device();
    let command_queue = device.new_command_queue().unwrap();
    let command_buffer = create_command_buffer(&command_queue).unwrap();
    let input = new_buffer(&device, v);
    let input = BufferOffset {
        buffer: &input,
        offset_in_bytes: offset,
    };
    let output_b = new_buffer(&device, v);
    let output = BufferOffset {
        buffer: &output_b,
        offset_in_bytes: 0,
    };
    let kernels = Kernels::new();
    call_unary_strided(
        &device,
        &command_buffer,
        &kernels,
        kernel,
        shape,
        input,
        strides,
        output,
    )
    .unwrap();
    command_buffer.commit();
    command_buffer.wait_until_completed();
    read_to_vec(&output_b, v.len())
}

#[test]
fn cos_f32() {
    let v = vec![1.0f32, 2.0, 3.0];
    let results = run(&v, unary::contiguous::cos::FLOAT);
    let expected: Vec<_> = v.iter().map(|v| v.cos()).collect();
    assert_eq!(approx(results, 4), vec![0.5403, -0.4161, -0.99]);
    assert_eq!(approx(expected, 4), vec![0.5403, -0.4161, -0.99]);

    let v = vec![1.0f32; 10_000];
    let results = run(&v, unary::contiguous::cos::FLOAT);
    let expected: Vec<_> = v.iter().map(|v| v.cos()).collect();
    assert_eq!(approx(results, 4), vec![0.5403; 10_000]);
    assert_eq!(approx(expected, 4), vec![0.5403; 10_000]);
}

#[test]
fn cos_f32_strided() {
    let v = vec![1.0f32, 2.0, 3.0, 4.0, 5.0, 6.0];
    let shape = vec![6];
    let strides = vec![1];
    let offset = 0;
    let results = run_strided(&v, unary::strided::cos::FLOAT, &shape, &strides, offset);
    let expected: Vec<_> = v.iter().map(|v| v.cos()).collect();
    assert_eq!(
        approx(results, 4),
        vec![0.5403, -0.4161, -0.99, -0.6536, 0.2837, 0.9602]
    );
    assert_eq!(
        approx(expected, 4),
        vec![0.5403, -0.4161, -0.99, -0.6536, 0.2837, 0.9602]
    );

    // Contiguous
    let v = vec![1.0f32, 2.0, 3.0, 4.0, 5.0, 6.0];
    let shape = vec![3, 2];
    let strides = vec![2, 1];
    let offset = 0;
    let results = run_strided(&v, unary::strided::cos::FLOAT, &shape, &strides, offset);
    let expected: Vec<_> = v.iter().map(|v| v.cos()).collect();
    assert_eq!(
        approx(results, 4),
        vec![0.5403, -0.4161, -0.99, -0.6536, 0.2837, 0.9602]
    );
    assert_eq!(
        approx(expected, 4),
        vec![0.5403, -0.4161, -0.99, -0.6536, 0.2837, 0.9602]
    );

    // Transposed
    let v = vec![1.0f32, 2.0, 3.0, 4.0, 5.0, 6.0];
    let shape = vec![3, 2];
    let strides = vec![1, 3];
    let offset = 0;
    let results = run_strided(&v, unary::strided::cos::FLOAT, &shape, &strides, offset);
    let expected: Vec<_> = v.iter().map(|v| v.cos()).collect();
    assert_eq!(
        approx(results, 4),
        vec![0.5403, -0.6536, -0.4161, 0.2837, -0.99, 0.9602]
    );
    assert_eq!(
        approx(expected, 4),
        vec![0.5403, -0.4161, -0.99, -0.6536, 0.2837, 0.9602]
    );

    // Very large
    let v = vec![1.0f32; 10_000];
    let shape = vec![2, 5_000];
    let strides = vec![2, 1];
    let offset = 0;
    let results = run_strided(&v, unary::strided::cos::FLOAT, &shape, &strides, offset);
    let expected: Vec<_> = v.iter().map(|v| v.cos()).collect();
    assert_eq!(approx(results, 4), vec![0.5403; 10_000]);
    assert_eq!(approx(expected, 4), vec![0.5403; 10_000]);
}

#[test]
fn cos_strided_random() {
    let v: Vec<_> = (0..10_000).map(|_| rand::random::<f32>()).collect();
    let shape = vec![5_000, 2];
    let strides = vec![1, 5_000];
    let offset = 0;
    let results = run_strided(&v, unary::strided::cos::FLOAT, &shape, &strides, offset);
    let expected: Vec<_> = v.iter().map(|v| v.cos()).collect();
    assert_eq!(approx(vec![results[0]], 4), approx(vec![expected[0]], 4));
    assert_eq!(
        approx(vec![results[1]], 4),
        approx(vec![expected[5_000]], 4)
    );
    assert_eq!(approx(vec![results[2]], 4), approx(vec![expected[1]], 4));
    assert_eq!(
        approx(vec![results[3]], 4),
        approx(vec![expected[5_001]], 4)
    );
    assert_eq!(
        approx(vec![results[5_000]], 4),
        approx(vec![expected[2_500]], 4)
    );
}

#[test]
fn gelu_f16() {
    let v: Vec<f16> = [-10f32, -1.0, 0., 1., 2., 3., 10.0, 20.0]
        .iter()
        .map(|v| f16::from_f32(*v))
        .collect();
    let expected: Vec<f32> = vec![-0.0, -0.16, 0.0, 0.84, 1.96, 3.0, 10.0, 20.0];
    let results = run(&v, unary::contiguous::gelu::HALF);
    assert_eq!(approx_f16(results, 2), expected);
}

#[test]
fn gelu_f32() {
    let v: Vec<f32> = vec![-10f32, -1.0, 0., 1., 2., 3., 10.0, 20.0];
    let expected: Vec<f32> = vec![-0.0, -0.159, 0.0, 0.841, 1.955, 2.996, 10.0, 20.0];
    let results = run(&v, unary::contiguous::gelu::FLOAT);
    assert_eq!(approx(results, 3), expected);
}

#[test]
fn silu_f16() {
    let v: Vec<f16> = [-10f32, -1.0, 0., 1., 2., 3., 10.0, 20.0]
        .iter()
        .map(|v| f16::from_f32(*v))
        .collect();
    let expected: Vec<f32> = vec![-0.0, -0.27, 0.0, 0.73, 1.76, 2.86, 10.0, 20.0];
    let results = run(&v, unary::contiguous::silu::HALF);
    assert_eq!(approx_f16(results, 2), expected);
}

#[test]
fn silu_f32() {
    let v: Vec<f32> = vec![-10f32, -1.0, 0., 1., 2., 3., 10.0, 20.0];
    let expected: Vec<f32> = vec![-0.0, -0.269, 0.0, 0.731, 1.762, 2.858, 10.0, 20.0];
    let results = run(&v, unary::contiguous::silu::FLOAT);
    assert_eq!(approx(results, 3), expected);
}

#[test]
fn binary_add_f32() {
    let left = vec![1.0f32, 2.0, 3.0];
    let right = vec![2.0f32, 3.1, 4.2];
    let results = run_binary(&left, &right, binary::contiguous::add::FLOAT);
    let expected: Vec<_> = left
        .iter()
        .zip(right.iter())
        .map(|(&x, &y)| x + y)
        .collect();
    assert_eq!(approx(results, 4), vec![3.0f32, 5.1, 7.2]);
    assert_eq!(approx(expected, 4), vec![3.0f32, 5.1, 7.2]);
}

#[test]
fn binary_ops_bf16() {
    let lhs: Vec<bf16> = [1.1f32, 2.2, 3.3].into_iter().map(bf16::from_f32).collect();
    let rhs: Vec<bf16> = [4.2f32, 5.5f32, 6.91f32]
        .into_iter()
        .map(bf16::from_f32)
        .collect();

    macro_rules! binary_op {
        ($opname:ident, $opexpr:expr) => {{
            let results = run_binary(&lhs, &rhs, binary::contiguous::$opname::BFLOAT);
            let expected: Vec<bf16> = lhs
                .iter()
                .zip(rhs.iter())
                .map(|(x, y): (&bf16, &bf16)| $opexpr(*x, *y))
                .collect();
            assert_eq!(results, expected);
        }};
    }

    binary_op!(add, |x, y| x + y);
    binary_op!(sub, |x, y| x - y);
    binary_op!(mul, |x, y| x * y);
    binary_op!(div, |x, y| x / y);
    binary_op!(min, |x: bf16, y| x.min(y));
    binary_op!(max, |x: bf16, y| x.max(y));
}

fn run_cast<T: Clone, U: Clone>(v: &[T], name: &'static str) -> Vec<U> {
    let device = device();
    let kernels = Kernels::new();
    let command_queue = device.new_command_queue().unwrap();
    let command_buffer = create_command_buffer(&command_queue).unwrap();
    let input = new_buffer(&device, v);
    let options = MTLResourceOptions::StorageModeManaged;
    let size = v.len() * std::mem::size_of::<U>();
    let output = device.new_buffer(size, options).unwrap();

    call_cast_contiguous(
        &device,
        &command_buffer,
        &kernels,
        name,
        v.len(),
        BufferOffset::zero_offset(&input),
        &output,
    )
    .unwrap();
    command_buffer.commit();
    command_buffer.wait_until_completed();
    read_to_vec(&output, v.len())
}

#[test]
fn cast_f32() {
    let v_f64 = [1.0f64, 2.0, 3.0];
    let v_f32: Vec<f32> = v_f64.iter().map(|&v| v as f32).collect();
    let v_f16: Vec<f16> = v_f64.iter().map(|&v| f16::from_f32(v as f32)).collect();
    let v_bf16: Vec<bf16> = v_f64.iter().map(|&v| bf16::from_f32(v as f32)).collect();
    let v_u32: Vec<u32> = v_f64.iter().map(|&v| v as u32).collect();
    let v_u8: Vec<u8> = v_f64.iter().map(|&v| v as u8).collect();
    let v_i64: Vec<i64> = v_f64.iter().map(|&v| v as i64).collect();

    // f32 -> f16
    let results: Vec<half::f16> = run_cast(&v_f32, "cast_f32_f16");
    assert_eq!(results, v_f16);

    // f32 -> bf16
    let results: Vec<bf16> = run_cast(&v_f32, "cast_f32_bf16");
    assert_eq!(results, v_bf16);

    // f32 -> u32
    let results: Vec<u32> = run_cast(&v_f32, "cast_f32_u32");
    assert_eq!(results, v_u32);

    // f32 -> u8
    let results: Vec<u8> = run_cast(&v_f32, "cast_f32_u8");
    assert_eq!(results, v_u8);

    // f32 -> i64
    let results: Vec<i64> = run_cast(&v_f32, "cast_f32_i64");
    assert_eq!(results, v_i64);
}

#[test]
fn cast_f16() {
    let v_f64 = [1.0f64, 2.0, 3.0];
    let v_f32: Vec<f32> = v_f64.iter().map(|&v| v as f32).collect();
    let v_f16: Vec<f16> = v_f64.iter().map(|&v| f16::from_f32(v as f32)).collect();
    let v_bf16: Vec<bf16> = v_f64.iter().map(|&v| bf16::from_f32(v as f32)).collect();
    let v_u32: Vec<u32> = v_f64.iter().map(|&v| v as u32).collect();
    let v_u8: Vec<u8> = v_f64.iter().map(|&v| v as u8).collect();
    let v_i64: Vec<i64> = v_f64.iter().map(|&v| v as i64).collect();

    // f16 -> f32
    let results: Vec<f32> = run_cast(&v_f16, "cast_f16_f32");
    assert_eq!(results, v_f32);

    // f16 -> bf16
    let results: Vec<bf16> = run_cast(&v_f16, "cast_f16_bf16");
    assert_eq!(results, v_bf16);

    // f16 -> u32
    let results: Vec<u32> = run_cast(&v_f16, "cast_f16_u32");
    assert_eq!(results, v_u32);

    // f16 -> u8
    let results: Vec<u8> = run_cast(&v_f16, "cast_f16_u8");
    assert_eq!(results, v_u8);

    // f16 -> i64
    let results: Vec<i64> = run_cast(&v_f16, "cast_f16_i64");
    assert_eq!(results, v_i64);
}

#[test]
fn cast_bf16() {
    let v_f64 = [1.0f64, 2.0, 3.0];
    let v_f32: Vec<f32> = v_f64.iter().map(|&v| v as f32).collect();
    let v_f16: Vec<f16> = v_f64.iter().map(|&v| f16::from_f32(v as f32)).collect();
    let v_bf16: Vec<bf16> = v_f64.iter().map(|&v| bf16::from_f32(v as f32)).collect();
    let v_u32: Vec<u32> = v_f64.iter().map(|&v| v as u32).collect();
    let v_u8: Vec<u8> = v_f64.iter().map(|&v| v as u8).collect();
    let v_i64: Vec<i64> = v_f64.iter().map(|&v| v as i64).collect();

    // bf16 -> f32
    let results: Vec<f32> = run_cast(&v_bf16, "cast_bf16_f32");
    assert_eq!(results, v_f32);

    // bf16 -> f16
    let results: Vec<f16> = run_cast(&v_bf16, "cast_bf16_f16");
    assert_eq!(results, v_f16);

    // bf16 -> u32
    let results: Vec<u32> = run_cast(&v_bf16, "cast_bf16_u32");
    assert_eq!(results, v_u32);

    // bf16 -> u8
    let results: Vec<u8> = run_cast(&v_bf16, "cast_bf16_u8");
    assert_eq!(results, v_u8);

    // bf16 -> i64
    let results: Vec<i64> = run_cast(&v_bf16, "cast_bf16_i64");
    assert_eq!(results, v_i64);
}

#[test]
fn cast_u32() {
    let v_f64 = [1.0f64, 2.0, 3.0];
    let v_f32: Vec<f32> = v_f64.iter().map(|&v| v as f32).collect();
    let v_f16: Vec<f16> = v_f64.iter().map(|&v| f16::from_f32(v as f32)).collect();
    let v_bf16: Vec<bf16> = v_f64.iter().map(|&v| bf16::from_f32(v as f32)).collect();
    let v_u32: Vec<u32> = v_f64.iter().map(|&v| v as u32).collect();
    let v_u8: Vec<u8> = v_f64.iter().map(|&v| v as u8).collect();
    let v_i64: Vec<i64> = v_f64.iter().map(|&v| v as i64).collect();

    // u32 -> f32
    let results: Vec<f32> = run_cast(&v_u32, "cast_u32_f32");
    assert_eq!(results, v_f32);

    // u32 -> f16
    let results: Vec<f16> = run_cast(&v_u32, "cast_u32_f16");
    assert_eq!(results, v_f16);

    // u32 -> bf16
    let results: Vec<bf16> = run_cast(&v_u32, "cast_u32_bf16");
    assert_eq!(results, v_bf16);

    // u32 -> u8
    let results: Vec<u8> = run_cast(&v_u32, "cast_u32_u8");
    assert_eq!(results, v_u8);

    // u32 -> i64
    let results: Vec<i64> = run_cast(&v_u32, "cast_u32_i64");
    assert_eq!(results, v_i64);
}

#[test]
fn cast_u8() {
    let v_f64 = [1.0f64, 2.0, 3.0];
    let v_f32: Vec<f32> = v_f64.iter().map(|&v| v as f32).collect();
    let v_f16: Vec<f16> = v_f64.iter().map(|&v| f16::from_f32(v as f32)).collect();
    let v_bf16: Vec<bf16> = v_f64.iter().map(|&v| bf16::from_f32(v as f32)).collect();
    let v_u32: Vec<u32> = v_f64.iter().map(|&v| v as u32).collect();
    let v_u8: Vec<u8> = v_f64.iter().map(|&v| v as u8).collect();
    let v_i64: Vec<i64> = v_f64.iter().map(|&v| v as i64).collect();

    // u8 -> f32
    let results: Vec<f32> = run_cast(&v_u8, "cast_u8_f32");
    assert_eq!(results, v_f32);

    // u8 -> f16
    let results: Vec<f16> = run_cast(&v_u8, "cast_u8_f16");
    assert_eq!(results, v_f16);

    // u8 -> bf16
    let results: Vec<bf16> = run_cast(&v_u8, "cast_u8_bf16");
    assert_eq!(results, v_bf16);

    // u8 -> u32
    let results: Vec<u32> = run_cast(&v_u8, "cast_u8_u32");
    assert_eq!(results, v_u32);

    // u8 -> i64
    let results: Vec<i64> = run_cast(&v_u8, "cast_u8_i64");
    assert_eq!(results, v_i64);
}

#[test]
fn cast_i64() {
    let v_f64 = [1.0f64, 2.0, 3.0];
    let v_f32: Vec<f32> = v_f64.iter().map(|&v| v as f32).collect();
    let v_f16: Vec<f16> = v_f64.iter().map(|&v| f16::from_f32(v as f32)).collect();
    let v_bf16: Vec<bf16> = v_f64.iter().map(|&v| bf16::from_f32(v as f32)).collect();
    let v_u32: Vec<u32> = v_f64.iter().map(|&v| v as u32).collect();
    let v_u8: Vec<u8> = v_f64.iter().map(|&v| v as u8).collect();
    let v_i64: Vec<i64> = v_f64.iter().map(|&v| v as i64).collect();

    // i64 -> f32
    let results: Vec<f32> = run_cast(&v_i64, "cast_i64_f32");
    assert_eq!(results, v_f32);

    // i64 -> f16
    let results: Vec<f16> = run_cast(&v_i64, "cast_i64_f16");
    assert_eq!(results, v_f16);

    // i64 -> bf16
    let results: Vec<bf16> = run_cast(&v_i64, "cast_i64_bf16");
    assert_eq!(results, v_bf16);

    // i64 -> u32
    let results: Vec<u32> = run_cast(&v_i64, "cast_i64_u32");
    assert_eq!(results, v_u32);

    // i64 -> u8
    let results: Vec<u8> = run_cast(&v_i64, "cast_i64_u8");
    assert_eq!(results, v_u8);
}

fn run_affine<T: Clone>(v: &[T], mul: f64, add: f64) -> Vec<T> {
    let device = device();
    let kernels = Kernels::new();
    let command_queue = device.new_command_queue().unwrap();
    let command_buffer = create_command_buffer(&command_queue).unwrap();

    let input = new_buffer(&device, v);
    let output = new_buffer(&device, v);

    let size = v.len();

    call_affine(
        &device,
        &command_buffer,
        &kernels,
        "affine_f32",
        size,
        BufferOffset::zero_offset(&input),
        &output,
        mul as f32,
        add as f32,
    )
    .unwrap();
    command_buffer.commit();
    command_buffer.wait_until_completed();

    read_to_vec(&output, v.len())
}

fn run_affine_strided<T: Clone>(
    v: &[T],
    shape: &[usize],
    strides: &[usize],
    mul: f64,
    add: f64,
) -> Vec<T> {
    let device = device();
    let kernels = Kernels::new();
    let command_queue = device.new_command_queue().unwrap();
    let command_buffer = create_command_buffer(&command_queue).unwrap();

    let input = new_buffer(&device, v);
    let output = new_buffer(&device, v);

    call_affine_strided(
        &device,
        &command_buffer,
        &kernels,
        "affine_f32_strided",
        shape,
        BufferOffset::zero_offset(&input),
        strides,
        &output,
        mul as f32,
        add as f32,
    )
    .unwrap();
    command_buffer.commit();
    command_buffer.wait_until_completed();

    let len: usize = shape.iter().product();
    read_to_vec(&output, len)
}

#[test]
fn affine() {
    let input = [1.0f32, 2.0, 3.0, 4.0, 5.0, 6.0, 7.0, 8.0];
    let mul = 1.5;
    let add = 1.1;
    let result = run_affine(&input, mul, add);
    assert_eq!(result, vec![2.6, 4.1, 5.6, 7.1, 8.6, 10.1, 11.6, 13.1]);

    let input = [1.0f32; 40_000];
    let mul = 1.5;
    let add = 1.1;
    let result = run_affine(&input, mul, add);
    assert_eq!(result, vec![2.6; 40_000]);
}

#[test]
fn affine_strided() {
    let input = [1.0f32, 2.0, 3.0, 4.0, 5.0, 6.0, 7.0, 8.0];
    let mul = 1.5;
    let add = 1.1;
    let shape = [4];
    let strides = [2];
    let result = run_affine_strided(&input, &shape, &strides, mul, add);
    // 1 on 2
    assert_eq!(result, vec![2.6, 5.6, 8.6, 11.6]);
}

fn run_mlx_sort<T: Clone>(v: &[T], ncols: usize) -> Vec<u32> {
    let nrows = v.len() / ncols;
    let device = device();
    let kernels = Kernels::new();
    let command_queue = device.new_command_queue().unwrap();
    let command_buffer = create_command_buffer(&command_queue).unwrap();

    let input = new_buffer(&device, v);
    let indexes = vec![0u32; v.len()];
    let output = new_buffer(&device, &indexes);

    call_mlx_arg_sort(
        &device,
        &command_buffer,
        &kernels,
        DType::F32,
        nrows,
        ncols,
        BufferOffset::zero_offset(&input),
        &output,
    )
    .unwrap();
    command_buffer.commit();
    command_buffer.wait_until_completed();
    read_to_vec(&output, v.len())
}

#[test]
fn mlx_sort() {
    use rand::SeedableRng;
    use rand_distr::Distribution;

    let input: Vec<_> = (0..8).map(|v| v as f32).collect();
    let result = run_mlx_sort(&input, 4);
    assert_eq!(result, [0, 1, 2, 3, 0, 1, 2, 3]);
    let input: Vec<_> = (0..8).rev().map(|v| v as f32).collect();
    let result = run_mlx_sort(&input, 4);
    assert_eq!(result, [3, 2, 1, 0, 3, 2, 1, 0]);
    let input: Vec<_> = (0..1000).rev().map(|v| v as f32).collect();
    let result = run_mlx_sort(&input, 200);
    let out: Vec<_> = (0..200).rev().collect();
    assert_eq!(&result[..200], out);
    assert_eq!(&result[200..400], out);
    assert_eq!(&result[400..600], out);
    assert_eq!(&result[600..800], out);
    assert_eq!(&result[800..], out);

    // Multi-block test
    let ncols = 16000;
    let mut rng = rand::rngs::StdRng::seed_from_u64(299792458);
    let normal = rand_distr::Normal::new(0.0, 1.0).unwrap();
    let input: Vec<f32> = (0..ncols * 16).map(|_| normal.sample(&mut rng)).collect();
    let result = run_mlx_sort(&input, ncols);
    for start in 0..16 {
        let slice = &input[start * ncols..(start + 1) * ncols];
        let result = &result[start * ncols..(start + 1) * ncols];
        let mut perm: Vec<usize> = (0..ncols).collect();
        perm.sort_by(|i1, i2| slice[*i1].total_cmp(&slice[*i2]));
        let perm: Vec<_> = perm.into_iter().map(|v| v as u32).collect();
        assert_eq!(perm, result);
    }
}

#[test]
fn index_select() {
    let embedding = [1.0f32, 2.0, 3.0, 4.0, 5.0, 6.0, 7.0, 8.0, 9.0, 10.0];
    let shape = [5, 2];
    let stride = [2, 1];
    let ids = [0u32, 4, 2];
    let dim = 0;
    let result = run_index_select(&embedding, &shape, &stride, &ids, dim, "is_u32_f32");
    assert_eq!(result, vec![1.0f32, 2.0, 9.0, 10.0, 5.0, 6.0]);

    let embedding = [1.0f32, 2.0, 3.0, 4.0, 5.0, 6.0, 7.0, 8.0, 9.0, 10.0];
    let shape = [2, 5];
    let stride = [1, 2];
    let ids = [0u32, 1, 0];
    let dim = 0;
    let result = run_index_select(&embedding, &shape, &stride, &ids, dim, "is_u32_f32");
    assert_eq!(
        result,
        vec![1.0f32, 2.0, 3.0, 4.0, 5.0, 6.0, 7.0, 8.0, 9.0, 10.0, 1.0f32, 2.0, 3.0, 4.0, 5.0]
    );
}

#[test]
fn index_select_strided() {
    let embedding = (0..16).map(|x| x as f32).collect::<Vec<_>>();
    let shape = [2, 2];
    let stride = [2, 4];
    let ids = [0u32];
    let dim = 0;
    let result = run_index_select_strided(&embedding, &shape, &stride, &ids, dim, "is_u32_f32");
    assert_eq!(result, vec![0.0, 4.0]);
}

#[test]
fn index_select_f16() {
    let embedding: Vec<_> = [1.0f32, 2.0, 3.0, 4.0, 5.0, 6.0, 7.0, 8.0, 9.0, 10.0]
        .into_iter()
        .map(f16::from_f32)
        .collect();
    let shape = [5, 2];
    let stride = [2, 1];
    let ids = [0u32, 4, 2];
    let dim = 0;
    let result = run_index_select(&embedding, &shape, &stride, &ids, dim, "is_u32_f16");
    assert_eq!(
        approx_f16(result, 4),
        vec![1.0f32, 2.0, 9.0, 10.0, 5.0, 6.0]
    );
}

#[test]
fn index_select_is_u32_bf16() {
    let embedding: Vec<bf16> = (1..=10).map(|x| bf16::from_f32(x as f32)).collect();
    let shape = [5, 2];
    let stride = [2, 1];
    let ids = [0u32, 4, 2];
    let dim = 0;
    let result = run_index_select(&embedding, &shape, &stride, &ids, dim, "is_u32_bf16");
    assert_eq!(
        approx_bf16(result, 4),
        vec![1.0f32, 2.0, 9.0, 10.0, 5.0, 6.0]
    );
}

#[test]
fn index_select_is_u8_bf16() {
    let embedding: Vec<bf16> = (1..=10).map(|x| bf16::from_f32(x as f32)).collect();
    let shape = [5, 2];
    let stride = [2, 1];
    let ids = [0u8, 4, 2];
    let dim = 0;
    let result = run_index_select(&embedding, &shape, &stride, &ids, dim, "is_u8_bf16");
    assert_eq!(
        approx_bf16(result, 4),
        vec![1.0f32, 2.0, 9.0, 10.0, 5.0, 6.0]
    );
}

#[test]
fn index_select_dim1() {
    let embedding = [1.0f32, 2.0, 3.0, 4.0, 5.0, 6.0, 7.0, 8.0, 9.0, 10.0];
    let shape = [5, 2];
    let stride = [2, 1];
    let ids = [0u32, 1, 0];
    let dim = 1;
    let result = run_index_select(&embedding, &shape, &stride, &ids, dim, "is_u32_f32");
    assert_eq!(
        result,
        vec![1.0f32, 2.0, 1.0, 3.0, 4.0, 3.0, 5.0, 6.0, 5.0, 7.0, 8.0f32, 7.0, 9.0, 10.0, 9.0]
    );
}

fn run_index_select<T: Clone, I: Clone + std::fmt::Debug>(
    embeddings: &[T],
    shape: &[usize],
    stride: &[usize],
    ids: &[I],
    dim: usize,
    name: &'static str,
) -> Vec<T> {
    let device = Device::system_default().expect("no device found");

    let command_queue = device.new_command_queue().unwrap();
    let command_buffer = create_command_buffer(&command_queue).unwrap();
    let embeddings_buffer = new_buffer(&device, embeddings);
    let ids_buffer = new_buffer(&device, ids);

    let left_size: usize = shape[..dim].iter().product();
    let right_size: usize = shape[dim + 1..].iter().product();
    let dst_el = ids.len() * left_size * right_size;
    let dst_buffer = new_buffer(&device, &vec![0.0f32; dst_el]);

    let kernels = Kernels::new();
    call_index_select(
        &device,
        &command_buffer,
        &kernels,
        name,
        shape,
        ids.len(),
        dim,
        true,
        shape,
        stride,
        BufferOffset::zero_offset(&embeddings_buffer),
        BufferOffset::zero_offset(&ids_buffer),
        &dst_buffer,
    )
    .unwrap();

    command_buffer.commit();
    command_buffer.wait_until_completed();

    read_to_vec(&dst_buffer, dst_el)
}

fn run_index_select_strided<T: Clone, I: Clone + std::fmt::Debug>(
    embeddings: &[T],
    shape: &[usize],
    stride: &[usize],
    ids: &[I],
    dim: usize,
    name: &'static str,
) -> Vec<T> {
    let device = Device::system_default().expect("no device found");

    let command_queue = device.new_command_queue().unwrap();
    let command_buffer = create_command_buffer(&command_queue).unwrap();
    let embeddings_buffer = new_buffer(&device, embeddings);
    let ids_buffer = new_buffer(&device, ids);

    let left_size: usize = shape[..dim].iter().product();
    let right_size: usize = shape[dim + 1..].iter().product();
    let dst_el = ids.len() * left_size * right_size;
    let dst_buffer = new_buffer(&device, &vec![0.0f32; dst_el]);

    let kernels = Kernels::new();
    call_index_select(
        &device,
        &command_buffer,
        &kernels,
        name,
        shape,
        ids.len(),
        dim,
        false,
        shape,
        stride,
        BufferOffset::zero_offset(&embeddings_buffer),
        BufferOffset::zero_offset(&ids_buffer),
        &dst_buffer,
    )
    .unwrap();

    command_buffer.commit();
    command_buffer.wait_until_completed();

    read_to_vec(&dst_buffer, dst_el)
}

#[test]
fn cos_f16() {
    let v: Vec<f16> = [1.0f32, 2.0, 3.0]
        .iter()
        .map(|v| f16::from_f32(*v))
        .collect();
    let results = run(&v, unary::contiguous::cos::HALF);
    let expected: Vec<f16> = v.iter().map(|v| f16::from_f32(v.to_f32().cos())).collect();
    assert_eq!(approx_f16(results, 2), vec![0.54, -0.42, -0.99]);
    assert_eq!(approx_f16(expected, 2), vec![0.54, -0.42, -0.99]);
}

fn run_reduce<T, U: Clone>(
    v: &[T],
    in_length: usize,
    out_length: usize,
    name: &'static str,
) -> Vec<U> {
    let device = device();
    let kernels = Kernels::new();
    let command_queue = device.new_command_queue().unwrap();
    let command_buffer = create_command_buffer(&command_queue).unwrap();
    let input = new_buffer(&device, v);

    let options = MTLResourceOptions::StorageModeManaged;
    let output = device
        .new_buffer(out_length * core::mem::size_of::<U>(), options)
        .unwrap();
    let shape = vec![in_length];
    match call_reduce_contiguous(
        &device,
        &command_buffer,
        &kernels,
        name,
        &shape,
        out_length,
        BufferOffset::zero_offset(&input),
        &output,
    ) {
        Ok(_) => {}
        Err(e) => {
            println!("{e}");
            panic!();
        }
    }
    command_buffer.commit();
    command_buffer.wait_until_completed();

    read_to_vec(&output, out_length)
}

fn run_softmax<T: Clone + std::fmt::Debug>(v: &[T], last_dim: usize, name: &'static str) -> Vec<T> {
    let device = device();
    let kernels = Kernels::new();
    let command_queue = device.new_command_queue().unwrap();
    let command_buffer = create_command_buffer(&command_queue).unwrap();
    let input = new_buffer(&device, v);
    let output = new_buffer(&device, v);
    call_last_softmax(
        &device,
        &command_buffer,
        &kernels,
        name,
        v.len(),
        last_dim,
        &input,
        0,
        &output,
    )
    .unwrap();
    command_buffer.commit();
    command_buffer.wait_until_completed();

    read_to_vec(&output, v.len())
}

const fn create_array<const N: usize>() -> [f32; N] {
    let mut array: [f32; N] = [0.0; N];
    let mut i = 1;
    while i <= N {
        array[i - 1] = i as f32;
        i += 1;
    }
    array
}

const fn correct_sum<const N: usize, const D: usize>() -> [f32; D] {
    let mut sum = 0;
    let mut results: [f32; D] = [0.0; D];
    let mut i = 1;
    let mut j = 1;
    while i <= N {
        sum += i;
        i += 1;
        if i > j * N / D {
            results[j - 1] = sum as f32;
            j += 1;
            sum = 0;
        }
    }
    results
}

const fn correct_max<const N: usize, const D: usize>() -> [f32; D] {
    let mut results: [f32; D] = [0.0; D];
    let mut i = 1;
    let mut j = 1;
    while i <= N {
        i += 1;
        if i > j * (N / D) {
            results[j - 1] = (i - 1) as f32;
            j += 1;
        }
    }
    results
}

fn correct_argmax<const N: usize, const D: usize>(arr: [f32; N]) -> [u32; D] {
    let mut max = 0.0;
    let mut max_index: u32 = 0;
    let mut results: [u32; D] = [0; D];
    let mut i = 0;
    let mut j = 1;
    while i <= N {
        if i >= (j * N / D) {
            results[j - 1] = max_index;
            max = 0.0;
            max_index = 0;
            j += 1;
        }
        if i == N {
            break;
        }
        if arr[i] > max {
            max = arr[i];
            max_index = i as u32;
        }
        i += 1;
    }
    results
}

fn reduce_sum_case<const N: usize, const D: usize>() {
    let mut v = create_array::<N>();
    if D == 1 {
        // Hardens 1-dimensional test cases
        v.shuffle(&mut thread_rng());
    }
    let results = run_reduce(&v, N, D, "fast_sum_f32");
    assert_eq!(approx(results, 4), correct_sum::<N, D>());
}

fn reduce_max_case<const N: usize, const D: usize>() {
    let mut v = create_array::<N>();
    if D == 1 {
        // Hardens 1-dimensional test cases
        v.shuffle(&mut thread_rng());
    }
    let results = run_reduce(&v, N, D, "fast_max_f32");
    assert_eq!(approx(results, 4), correct_max::<N, D>());
}

fn reduce_argmax_case<const N: usize, const D: usize>() {
    let mut v = create_array::<N>();
    if D == 1 {
        // Hardens 1-dimensional test cases
        v.shuffle(&mut thread_rng());
    }
    let results: Vec<u32> = run_reduce(&v, N, D, "fast_argmax_f32");
    assert_eq!(results, correct_argmax::<N, D>(v));
}

#[test]
fn reduce_sum1() {
    reduce_sum_case::<9, 1>();
    reduce_sum_case::<6, 1>();
    reduce_sum_case::<10, 1>();
    reduce_sum_case::<64, 1>();
    reduce_sum_case::<128, 1>();
    reduce_sum_case::<256, 1>();
    reduce_sum_case::<512, 1>();
    reduce_sum_case::<1024, 1>();
    reduce_sum_case::<2048, 1>();
    reduce_sum_case::<4096, 1>();
}

#[test]
fn reduce_sum2() {
    reduce_sum_case::<6, 2>();
    reduce_sum_case::<10, 2>();
    reduce_sum_case::<64, 2>();
    reduce_sum_case::<128, 2>();
    reduce_sum_case::<256, 2>();
    reduce_sum_case::<512, 2>();
    reduce_sum_case::<1024, 2>();
    reduce_sum_case::<2048, 2>();
    reduce_sum_case::<4096, 2>();
}

#[test]
fn reduce_max() {
    reduce_max_case::<6, 1>();
    reduce_max_case::<9, 1>();
    reduce_max_case::<10, 1>();
    reduce_max_case::<64, 1>();
    reduce_max_case::<128, 1>();
    reduce_max_case::<256, 1>();
    reduce_max_case::<512, 1>();
    reduce_max_case::<1024, 1>();
    reduce_max_case::<2048, 1>();
    reduce_max_case::<4096, 1>();

    reduce_max_case::<6, 2>();
    reduce_max_case::<10, 2>();
    reduce_max_case::<64, 2>();
    reduce_max_case::<128, 2>();
    reduce_max_case::<256, 2>();
    reduce_max_case::<512, 2>();
    reduce_max_case::<1024, 2>();
    reduce_max_case::<2048, 2>();
    reduce_max_case::<4096, 2>();

    reduce_max_case::<6, 3>();
    reduce_max_case::<10, 3>();
    reduce_max_case::<64, 3>();
    reduce_max_case::<128, 3>();
    reduce_max_case::<256, 3>();
    reduce_max_case::<512, 3>();
    reduce_max_case::<1024, 3>();
    reduce_max_case::<2048, 3>();
    reduce_max_case::<4096, 3>();
}

#[test]
fn reduce_argmax() {
    reduce_argmax_case::<6, 1>();
    reduce_argmax_case::<9, 1>();
    reduce_argmax_case::<10, 1>();
    reduce_argmax_case::<64, 1>();
    reduce_argmax_case::<128, 1>();
    reduce_argmax_case::<256, 1>();
    reduce_argmax_case::<512, 1>();
    reduce_argmax_case::<1024, 1>();
    reduce_argmax_case::<2048, 1>();
}

#[test]
fn reduce_argmax2() {
    reduce_argmax_case::<6, 2>();
    reduce_argmax_case::<10, 2>();
    reduce_argmax_case::<64, 2>();
    reduce_argmax_case::<128, 2>();
    reduce_argmax_case::<256, 2>();
    reduce_argmax_case::<512, 2>();
    reduce_argmax_case::<1024, 2>();
    reduce_argmax_case::<2048, 2>();
    reduce_argmax_case::<4096, 2>();
}

#[test]
fn softmax() {
    let v = vec![1.0f32, 2.0, 3.0, 4.0, 5.0, 6.0];
    let last_dim = 6;
    let results = run_softmax(&v, last_dim, "softmax_f32");
    assert_eq!(
        approx(results, 4),
        vec![0.0043, 0.0116, 0.0315, 0.0858, 0.2331, 0.6337]
    );

    let last_dim = 4096;
    let n = 200;
    let mut v = vec![0.0; n * last_dim];
    for i in 0..n {
        v[i * last_dim] = 20.0;
    }
    let results = run_softmax(&v, last_dim, "softmax_f32");
    let results = approx(results, 4);
    assert_eq!(
        results.iter().map(|&s| s.round() as usize).sum::<usize>(),
        n
    );
    assert_eq!(results[0], 1.0);
    assert_eq!(results[1], 0.0);
    assert_eq!(results[last_dim], 1.0);
    assert_eq!(results[2 * last_dim], 1.0);

    let v = vec![0.0f32, 1.0, 2.0, 3.0, 4.0, 5.0];
    let last_dim = 6;
    let results = run_softmax(&v, last_dim, "softmax_f32");
    assert_eq!(
        approx(results, 4),
        vec![0.0043, 0.0116, 0.0315, 0.0858, 0.2331, 0.6337]
    );

    let v = vec![1.0f32, 2.0, 3.0, 4.0, 5.0, 6.0];
    let last_dim = 3;
    let results = run_softmax(&v, last_dim, "softmax_f32");
    assert_eq!(
        approx(results, 4),
        vec![0.0900, 0.2447, 0.6652, 0.0900, 0.2447, 0.6652]
    );

    let v = [1.0f32, 2.0, 3.0, 4.0, 5.0, 6.0]
        .iter()
        .map(|v| f16::from_f32(*v))
        .collect::<Vec<_>>();
    let last_dim = 6;
    let results = run_softmax(&v, last_dim, "softmax_f16");
    assert_eq!(
        approx_f16(results, 4),
        vec![0.0043, 0.0116, 0.0315, 0.0858, 0.2332, 0.6338]
    );

    let v = [1.0f32, 2.0, 3.0, 4.0, 5.0, 6.0]
        .iter()
        .map(|v| bf16::from_f32(*v))
        .collect::<Vec<_>>();
    let last_dim = 6;
    let results = run_softmax(&v, last_dim, "softmax_bf16");
    assert_eq!(
        approx_bf16(results, 4),
        vec![0.0043, 0.0116, 0.0315, 0.0859, 0.2324, 0.6328]
    );
}

#[allow(clippy::too_many_arguments)]
fn run_where_cond<I: Clone, T: Clone>(
    shape: &[usize],
    cond: &[I],
    (cond_stride, cond_offset): (Vec<usize>, usize),
    left_true: &[T],
    (left_stride, left_offset): (Vec<usize>, usize),
    right_false: &[T],
    (_right_stride, _right_offset): (Vec<usize>, usize),
    name: &'static str,
) -> Vec<T> {
    let device = device();
    let kernels = Kernels::new();
    let command_queue = device.new_command_queue().unwrap();
    let command_buffer = create_command_buffer(&command_queue).unwrap();
    let options = MTLResourceOptions::StorageModeManaged;

    let length = cond.len();
    let cond = device
        .new_buffer_with_data(
            cond.as_ptr() as *const core::ffi::c_void,
            std::mem::size_of_val(cond),
            options,
        )
        .unwrap();
    let left = device
        .new_buffer_with_data(
            left_true.as_ptr() as *const core::ffi::c_void,
            length * core::mem::size_of::<T>(),
            options,
        )
        .unwrap();
    let right = device
        .new_buffer_with_data(
            right_false.as_ptr() as *const core::ffi::c_void,
            length * core::mem::size_of::<T>(),
            options,
        )
        .unwrap();

    let output = device
        .new_buffer(length * core::mem::size_of::<T>(), options)
        .unwrap();
    let cond = BufferOffset {
        buffer: &cond,
        offset_in_bytes: cond_offset,
    };
    let left = BufferOffset {
        buffer: &left,
        offset_in_bytes: left_offset,
    };
    let right = BufferOffset {
        buffer: &right,
        offset_in_bytes: cond_offset,
    };
    call_where_cond_strided(
        &device,
        &command_buffer,
        &kernels,
        name,
        shape,
        cond,
        &cond_stride,
        left,
        &left_stride,
        right,
        &cond_stride,
        &output,
    )
    .unwrap();
    command_buffer.commit();
    command_buffer.wait_until_completed();

    read_to_vec(&output, length)
}

#[test]
fn where_cond() {
    let shape = vec![6];
    let cond = vec![0u8, 1, 0, 0, 1, 1];
    let cond_l = (vec![1], 0);
    let left_true = vec![1.0f32, 2.0, 3.0, 4.0, 5.0, 6.0];
    let left_l = (vec![1], 0);
    let right_false = vec![-1.0f32, -2.0, -3.0, -4.0, -5.0, -6.0];
    let right_l = (vec![1], 0);
    let results = run_where_cond(
        &shape,
        &cond,
        cond_l,
        &left_true,
        left_l,
        &right_false,
        right_l,
        "where_u8_f32",
    );
    assert_eq!(approx(results, 4), vec![-1.0f32, 2.0, -3.0, -4.0, 5.0, 6.0]);
}
#[test]
fn where_cond_u32_f32() {
    let shape = vec![6];
    let cond = vec![0u32, 1, 0, 0, 1, 1];
    let cond_l = (vec![1], 0);
    let left_true = vec![1.0f32, 2.0, 3.0, 4.0, 5.0, 6.0];
    let left_l = (vec![1], 0);
    let right_false = vec![-1.0f32, -2.0, -3.0, -4.0, -5.0, -6.0];
    let right_l = (vec![1], 0);
    let results = run_where_cond(
        &shape,
        &cond,
        cond_l,
        &left_true,
        left_l,
        &right_false,
        right_l,
        "where_u32_f32",
    );
    assert_eq!(approx(results, 4), vec![-1.0f32, 2.0, -3.0, -4.0, 5.0, 6.0]);
}

#[allow(clippy::too_many_arguments)]
fn run_mlx_gemm<T: Clone>(
    dtype: GemmDType,
    (b, m, n, k): (usize, usize, usize, usize),
    lhs: &[T],
    lhs_stride: &[usize],
    lhs_offset: usize,
    rhs: &[T],
    rhs_stride: &[usize],
    rhs_offset: usize,
) -> Vec<T> {
    let device = device();
    let kernels = Kernels::new();
    let command_queue = device.new_command_queue().unwrap();
    let command_buffer = create_command_buffer(&command_queue).unwrap();
    let options = MTLResourceOptions::StorageModeManaged;

    let lhs = device
        .new_buffer_with_data(
            lhs.as_ptr() as *const core::ffi::c_void,
            std::mem::size_of_val(lhs),
            options,
        )
        .unwrap();
    let rhs = device
        .new_buffer_with_data(
            rhs.as_ptr() as *const core::ffi::c_void,
            std::mem::size_of_val(rhs),
            options,
        )
        .unwrap();
    let length = b * m * n;
    let output = device
        .new_buffer(length * core::mem::size_of::<T>(), options)
        .unwrap();
    call_mlx_gemm(
        &device,
        &command_buffer,
        &kernels,
        dtype,
        (b, m, n, k),
        lhs_stride,
        lhs_offset,
        &lhs,
        rhs_stride,
        rhs_offset,
        &rhs,
        &output,
    )
    .unwrap();
    command_buffer.commit();
    command_buffer.wait_until_completed();

    read_to_vec(&output, length)
}

#[test]
fn mlx_gemm() {
    let (b, m, n, k) = (1, 2, 4, 3);
    let lhs: Vec<f32> = (0..b * m * k).map(|f| f as f32).collect();
    let rhs: Vec<f32> = (0..b * n * k).map(|f| f as f32).collect();
    let results = run_mlx_gemm(
        GemmDType::F32,
        (b, m, n, k),
        &lhs,
        &[m * k, k, 1],
        0,
        &rhs,
        &[n * k, n, 1],
        0,
    );
    assert_eq!(
        approx(results, 4),
        vec![20.0, 23.0, 26.0, 29.0, 56.0, 68.0, 80.0, 92.0]
    );

    let (b, m, n, k) = (2, 2, 4, 3);
    let lhs: Vec<f32> = (0..b * m * k).map(|f| f as f32).collect();
    let rhs: Vec<f32> = (0..b * n * k).map(|f| f as f32).collect();
    let results = run_mlx_gemm(
        GemmDType::F32,
        (b, m, n, k),
        &lhs,
        &[m * k, k, 1],
        0,
        &rhs,
        &[n * k, n, 1],
        0,
    );
    assert_eq!(
        approx(results, 4),
        vec![
            20.0, 23.0, 26.0, 29.0, 56.0, 68.0, 80.0, 92.0, 344.0, 365.0, 386.0, 407.0, 488.0,
            518.0, 548.0, 578.0
        ]
    );

    // OFFSET
    let (b, m, n, k) = (2, 2, 4, 3);
    let lhs: Vec<f32> = (0..b * m * k).map(|f| f as f32).collect();
    let rhs: Vec<f32> = (0..b * n * k).map(|f| f as f32).collect();
    // Manually set batch_size=1 and offset 12 elements * 4 the number of bytes for f32
    let results = run_mlx_gemm(
        GemmDType::F32,
        (1, m, n, k),
        &lhs,
        &[m * k, k, 1],
        0,
        &rhs,
        &[n * k, n, 1],
        12 * 4,
    );
    assert_eq!(
        approx(results, 4),
        vec![56.0, 59.0, 62.0, 65.0, 200.0, 212.0, 224.0, 236.0]
    );

    // bgemm sanity test
    {
        let (b, m, n, k) = (1, 2, 4, 3);
        let lhs: Vec<bf16> = (0..b * m * k).map(|f| bf16::from_f32(f as f32)).collect();
        let rhs: Vec<bf16> = (0..b * n * k).map(|f| bf16::from_f32(f as f32)).collect();
        let results = run_mlx_gemm(
            GemmDType::BF16,
            (b, m, n, k),
            &lhs,
            &[m * k, k, 1],
            0,
            &rhs,
            &[n * k, n, 1],
            0,
        );
        assert_eq!(
            approx_bf16(results, 4),
            vec![20.0, 23.0, 26.0, 29.0, 56.0, 68.0, 80.0, 92.0]
        );
    }

    {
        // hgemm sanity test
        let (b, m, n, k) = (1, 2, 4, 3);
        let lhs: Vec<f16> = (0..b * m * k).map(|f| f16::from_f32(f as f32)).collect();
        let rhs: Vec<f16> = (0..b * n * k).map(|f| f16::from_f32(f as f32)).collect();
        let results = run_mlx_gemm(
            GemmDType::F16,
            (b, m, n, k),
            &lhs,
            &[m * k, k, 1],
            0,
            &rhs,
            &[n * k, n, 1],
            0,
        );
        assert_eq!(
            approx_f16(results, 4),
            vec![20.0, 23.0, 26.0, 29.0, 56.0, 68.0, 80.0, 92.0]
        );
    }
}

fn run_random<T: Clone>(name: &'static str, seed: u64, length: usize, a: f32, b: f32) -> Vec<T> {
    let device = device();
    let kernels = Kernels::new();
    let command_queue = device.new_command_queue().unwrap();
    let command_buffer = create_command_buffer(&command_queue).unwrap();

    let options = MTLResourceOptions::StorageModeManaged;
    let output = device
        .new_buffer(length * core::mem::size_of::<T>(), options)
        .unwrap();

<<<<<<< HEAD
    let seed = device
        .new_buffer_with_data(
            &seed as *const u32 as *const core::ffi::c_void,
            std::mem::size_of::<u32>(),
            options,
        )
        .unwrap();
=======
    let seed = device.new_buffer_with_data(
        &seed as *const u64 as *const core::ffi::c_void,
        std::mem::size_of::<u64>() as NSUInteger,
        options,
    );
>>>>>>> 02cf3eb2

    if name.starts_with("rand_uniform") {
        call_random_uniform(
            &device,
            &command_buffer,
            &kernels,
            name,
            a,
            b,
            length,
            &seed,
            &output,
        )
        .unwrap();
    } else {
        call_random_normal(
            &device,
            &command_buffer,
            &kernels,
            name,
            a,
            b,
            length,
            &seed,
            &output,
        )
        .unwrap();
    }
    command_buffer.commit();
    command_buffer.wait_until_completed();

    read_to_vec(&output, length)
}

#[test]
fn random() {
    fn calc_mean(data: &[f32]) -> f32 {
        let sum = data.iter().sum::<f32>();
        let count = data.len();
        assert!(count > 0);
        sum / count as f32
    }

    fn calc_stddev(data: &[f32]) -> f32 {
        let mean = calc_mean(data);
        let count = data.len();
        assert!(count > 0);

        let variance = data
            .iter()
            .map(|value| {
                let diff = mean - *value;
                diff * diff
            })
            .sum::<f32>()
            / count as f32;

        variance.sqrt()
    }

    let shape = [1024, 10];

    let length = shape.iter().product::<usize>();
    let seed = 299792458u64;

    let min = -30.0;
    let max = 30.0;
    let mean = 100.0;
    let stddev = 50.0;

    macro_rules! validate_random {
        ($type:ty) => {
            let results: Vec<f32> = run_random::<$type>(
                concat!("rand_uniform_", stringify!($type)),
                seed,
                length,
                min,
                max,
            )
            .into_iter()
            .map(f32::from)
            .collect();
            results.iter().for_each(|v| {
                assert!(*v >= min && *v <= max);
            });
            assert!(calc_mean(&results) > -1.0 && calc_mean(&results) < 1.0);

            let results: Vec<f32> = run_random::<$type>(
                concat!("rand_normal_", stringify!($type)),
                seed,
                length,
                mean,
                stddev,
            )
            .into_iter()
            .map(f32::from)
            .collect();
            assert!((calc_mean(&results) - mean).abs() < mean / 10.0);
            assert!((calc_stddev(&results) - stddev).abs() < stddev / 10.0);
        };
    }

    validate_random!(f32);
    validate_random!(f16);
    validate_random!(bf16);
}

fn run_scatter_add<T: Clone, I: Clone + std::fmt::Debug>(
    input: &[T],
    ids: &[I],
    shape: &[usize],
    dim: usize,
    name: &'static str,
) -> Vec<T> {
    let device = device();
    let kernels = Kernels::new();
    let command_queue = device.new_command_queue().unwrap();
    let command_buffer = create_command_buffer(&command_queue).unwrap();
    let options = MTLResourceOptions::StorageModeManaged;
    let input_buffer = new_buffer(&device, input);
    let ids_buffer = new_buffer(&device, ids);
    let output = device
        .new_buffer(std::mem::size_of_val(input), options)
        .unwrap();
    call_scatter(
        &device,
        &command_buffer,
        &kernels,
        name,
        shape,
        shape,
        dim,
        BufferOffset::zero_offset(&input_buffer),
        BufferOffset::zero_offset(&ids_buffer),
        BufferOffset::zero_offset(&output),
    )
    .unwrap();
    command_buffer.commit();
    command_buffer.wait_until_completed();
    read_to_vec(&output, input.len())
}

#[test]
fn scatter_add() {
    let ids_u8 = [0u8, 0, 1, 0, 2, 2, 3, 3];
    let ids_u32 = [0u32, 0, 1, 0, 2, 2, 3, 3];
    let ids_i64 = [0i64, 0, 1, 0, 2, 2, 3, 3];

    let input_f32 = [5.0f32, 1.0, 7.0, 2.0, 3.0, 2.0, 1.0, 3.0];
    let input_f16 = input_f32
        .iter()
        .map(|v| f16::from_f32(*v))
        .collect::<Vec<_>>();
    let input_bf16 = input_f32
        .iter()
        .map(|v| bf16::from_f32(*v))
        .collect::<Vec<_>>();

    let output_dim1_f32 = vec![8.0, 7.0, 5.0, 4.0, 0.0, 0.0, 0.0, 0.0];
    let output_dim1_f16 = output_dim1_f32
        .iter()
        .map(|v| f16::from_f32(*v))
        .collect::<Vec<_>>();
    let output_dim1_bf16 = output_dim1_f32
        .iter()
        .map(|v| bf16::from_f32(*v))
        .collect::<Vec<_>>();

    let output_dim2_f32 = vec![5.0, 3.0, 7.0, 0.0, 3.0, 2.0, 1.0, 3.0];
    let output_dim2_f16 = output_dim2_f32
        .iter()
        .map(|v| f16::from_f32(*v))
        .collect::<Vec<_>>();
    let output_dim2_bf16 = output_dim2_f32
        .iter()
        .map(|v| bf16::from_f32(*v))
        .collect::<Vec<_>>();

    for (shape, output_f32, output_f16, output_bf16) in [
        (vec![8], output_dim1_f32, output_dim1_f16, output_dim1_bf16),
        (
            vec![4, 2],
            output_dim2_f32,
            output_dim2_f16,
            output_dim2_bf16,
        ),
    ] {
        for results in [
            run_scatter_add(&input_f32, &ids_u8, &shape, 0, "sa_u8_f32"),
            run_scatter_add(&input_f32, &ids_u32, &shape, 0, "sa_u32_f32"),
            run_scatter_add(&input_f32, &ids_i64, &shape, 0, "sa_i64_f32"),
        ] {
            assert_eq!(results, output_f32);
        }
        for results in [
            run_scatter_add(&input_f16, &ids_u8, &shape, 0, "sa_u8_f16"),
            run_scatter_add(&input_f16, &ids_u32, &shape, 0, "sa_u32_f16"),
            run_scatter_add(&input_f16, &ids_i64, &shape, 0, "sa_i64_f16"),
        ] {
            assert_eq!(results, output_f16);
        }
        for results in [
            run_scatter_add(&input_bf16, &ids_u8, &shape, 0, "sa_u8_bf16"),
            run_scatter_add(&input_bf16, &ids_u32, &shape, 0, "sa_u32_bf16"),
            run_scatter_add(&input_bf16, &ids_i64, &shape, 0, "sa_i64_bf16"),
        ] {
            assert_eq!(results, output_bf16);
        }
    }
}

fn run_index_add<T: Clone, I: Clone + std::fmt::Debug>(
    left: &[T],
    right: &[T],
    indices: &[I],
    shape: &[usize],
    dim: usize,
    name: &'static str,
) -> Vec<T> {
    let device = device();
    let kernels = Kernels::new();
    let command_queue = device.new_command_queue().unwrap();
    let command_buffer = create_command_buffer(&command_queue).unwrap();
    let input_buffer = new_buffer(&device, right);
    let output = new_buffer(&device, left);
    let indices_buffer = new_buffer(&device, indices);
    call_index_add(
        &device,
        &command_buffer,
        &kernels,
        name,
        shape,
        shape,
        shape,
        dim,
        BufferOffset::zero_offset(&input_buffer),
        BufferOffset::zero_offset(&indices_buffer),
        &output,
    )
    .unwrap();
    command_buffer.commit();
    command_buffer.wait_until_completed();
    read_to_vec(&output, left.len())
}

#[test]
fn index_add() {
    let left = vec![1.0f32, 2.0, 3.0, 4.0, 5.0, 6.0];
    let right = vec![1.0f32, 1.0, 1.0, 1.0, 1.0, 1.0];
    let indices = vec![0u32, 1, 0, 1, 0, 1];
    let shape = vec![6];

    // u32, f32
    {
        let results = run_index_add(&left, &right, &indices, &shape, 0, "ia_u32_f32");
        assert_eq!(results, vec![4.0, 5.0, 3.0, 4.0, 5.0, 6.0]);
    }

    // u32, f16
    {
        let left = left.iter().map(|v| f16::from_f32(*v)).collect::<Vec<_>>();
        let right = right.iter().map(|v| f16::from_f32(*v)).collect::<Vec<_>>();
        let results = run_index_add(&left, &right, &indices, &shape, 0, "ia_u32_f16");
        assert_eq!(approx_f16(results, 4), vec![4.0, 5.0, 3.0, 4.0, 5.0, 6.0]);
    }

    // u32, bf16
    {
        let left = left.iter().map(|v| bf16::from_f32(*v)).collect::<Vec<_>>();
        let right = right.iter().map(|v| bf16::from_f32(*v)).collect::<Vec<_>>();
        let results = run_index_add(&left, &right, &indices, &shape, 0, "ia_u32_bf16");
        assert_eq!(approx_bf16(results, 4), vec![4.0, 5.0, 3.0, 4.0, 5.0, 6.0]);
    }

    // u8, f32
    {
        let indices = indices.iter().map(|v| *v as u8).collect::<Vec<_>>();
        let results = run_index_add(&left, &right, &indices, &shape, 0, "ia_u8_f32");
        assert_eq!(results, vec![4.0, 5.0, 3.0, 4.0, 5.0, 6.0]);
    }

    // u8, f16
    {
        let indices = indices.iter().map(|v| *v as u8).collect::<Vec<_>>();
        let left = left.iter().map(|v| f16::from_f32(*v)).collect::<Vec<_>>();
        let right = right.iter().map(|v| f16::from_f32(*v)).collect::<Vec<_>>();
        let results = run_index_add(&left, &right, &indices, &shape, 0, "ia_u8_f16");
        assert_eq!(approx_f16(results, 4), vec![4.0, 5.0, 3.0, 4.0, 5.0, 6.0]);
    }

    // u8, bf16
    {
        let indices = indices.iter().map(|v| *v as u8).collect::<Vec<_>>();
        let left = left.iter().map(|v| bf16::from_f32(*v)).collect::<Vec<_>>();
        let right = right.iter().map(|v| bf16::from_f32(*v)).collect::<Vec<_>>();
        let results = run_index_add(&left, &right, &indices, &shape, 0, "ia_u8_bf16");
        assert_eq!(approx_bf16(results, 4), vec![4.0, 5.0, 3.0, 4.0, 5.0, 6.0]);
    }

    // i64, f32
    {
        let indices = indices.iter().map(|v| *v as i64).collect::<Vec<_>>();
        let results = run_index_add(&left, &right, &indices, &shape, 0, "ia_i64_f32");
        assert_eq!(results, vec![4.0, 5.0, 3.0, 4.0, 5.0, 6.0]);
    }

    // i64, f16
    {
        let indices = indices.iter().map(|v| *v as i64).collect::<Vec<_>>();
        let left = left.iter().map(|v| f16::from_f32(*v)).collect::<Vec<_>>();
        let right = right.iter().map(|v| f16::from_f32(*v)).collect::<Vec<_>>();
        let results = run_index_add(&left, &right, &indices, &shape, 0, "ia_i64_f16");
        assert_eq!(approx_f16(results, 4), vec![4.0, 5.0, 3.0, 4.0, 5.0, 6.0]);
    }

    // i64, bf16
    {
        let indices = indices.iter().map(|v| *v as i64).collect::<Vec<_>>();
        let left = left.iter().map(|v| bf16::from_f32(*v)).collect::<Vec<_>>();
        let right = right.iter().map(|v| bf16::from_f32(*v)).collect::<Vec<_>>();
        let results = run_index_add(&left, &right, &indices, &shape, 0, "ia_i64_bf16");
        assert_eq!(approx_bf16(results, 4), vec![4.0, 5.0, 3.0, 4.0, 5.0, 6.0]);
    }
}

fn run_pool2d<T: Clone>(
    v: &[T],
    (w_k, h_k): (usize, usize),
    (w_stride, h_stride): (usize, usize),
    shape: &[usize],
    strides: &[usize],
    name: &'static str,
) -> Vec<T> {
    let device = device();
    let command_queue = device.new_command_queue().unwrap();
    let command_buffer = create_command_buffer(&command_queue).unwrap();
    let out_w = (shape[2] - w_k) / w_stride + 1;
    let out_h = (shape[3] - h_k) / h_stride + 1;
    let dst_el = out_w * out_h * shape[0] * shape[1];
    let input = new_buffer(&device, v);
    let output = new_buffer(&device, &vec![0.0f32; dst_el]);
    let kernels = Kernels::new();
    call_pool2d(
        &device,
        &command_buffer,
        &kernels,
        name,
        shape,
        strides,
        out_w,
        out_h,
        w_k,
        h_k,
        w_stride,
        h_stride,
        &input,
        &output,
    )
    .unwrap();
    command_buffer.commit();
    command_buffer.wait_until_completed();

    read_to_vec(&output, dst_el)
}

#[test]
fn max_pool2d_f32() {
    // kernel 2 stride 1
    let v: Vec<f32> = (0..16).map(|v| v as f32).collect();
    let shape = vec![1, 1, 4, 4];
    let strides = vec![16, 16, 4, 1];
    let kernel = 2;
    let stride = 1;
    let results = run_pool2d(
        &v,
        (kernel, kernel),
        (stride, stride),
        &shape,
        &strides,
        "max_pool2d_f32",
    );
    let expected = vec![5.0, 6.0, 7.0, 9.0, 10.0, 11.0, 13.0, 14.0, 15.0];
    assert_eq!(results, expected);

    // kernel 2 stride 2
    let v: Vec<f32> = (0..16).map(|v| v as f32).collect();
    let shape = vec![1, 1, 4, 4];
    let strides = vec![16, 16, 4, 1];
    let kernel = 2;
    let stride = 2;
    let results = run_pool2d(
        &v,
        (kernel, kernel),
        (stride, stride),
        &shape,
        &strides,
        "max_pool2d_f32",
    );
    let expected = vec![5.0, 7.0, 13.0, 15.0];
    assert_eq!(results, expected);
}

#[test]
fn max_pool2d_f16() {
    // kernel 2 stride 1
    let v: Vec<half::f16> = (0..16).map(|v| half::f16::from_f32(v as f32)).collect();
    let shape = vec![1, 1, 4, 4];
    let strides = vec![16, 16, 4, 1];
    let kernel = 2;
    let stride = 1;
    let results = run_pool2d(
        &v,
        (kernel, kernel),
        (stride, stride),
        &shape,
        &strides,
        "max_pool2d_f16",
    );
    let expected = [5.0, 6.0, 7.0, 9.0, 10.0, 11.0, 13.0, 14.0, 15.0]
        .iter()
        .map(|v| half::f16::from_f32(*v))
        .collect::<Vec<_>>();
    assert_eq!(results, expected);

    // kernel 2 stride 2
    let v: Vec<half::f16> = (0..16).map(|v| half::f16::from_f32(v as f32)).collect();
    let shape = vec![1, 1, 4, 4];
    let strides = vec![16, 16, 4, 1];
    let kernel = 2;
    let stride = 2;
    let results = run_pool2d(
        &v,
        (kernel, kernel),
        (stride, stride),
        &shape,
        &strides,
        "max_pool2d_f16",
    );
    let expected = [5.0, 7.0, 13.0, 15.0]
        .iter()
        .map(|v| half::f16::from_f32(*v))
        .collect::<Vec<_>>();
    assert_eq!(results, expected);
}

#[test]
fn max_pool2d_bf16() {
    // kernel 2 stride 1
    let v: Vec<half::bf16> = (0..16).map(|v| half::bf16::from_f32(v as f32)).collect();
    let shape = vec![1, 1, 4, 4];
    let strides = vec![16, 16, 4, 1];
    let kernel = 2;
    let stride = 1;
    let results = run_pool2d(
        &v,
        (kernel, kernel),
        (stride, stride),
        &shape,
        &strides,
        "max_pool2d_bf16",
    );
    let expected = [5.0, 6.0, 7.0, 9.0, 10.0, 11.0, 13.0, 14.0, 15.0]
        .iter()
        .map(|v| half::bf16::from_f32(*v))
        .collect::<Vec<_>>();
    assert_eq!(results, expected);

    // kernel 2 stride 2
    let v: Vec<half::bf16> = (0..16).map(|v| half::bf16::from_f32(v as f32)).collect();
    let shape = vec![1, 1, 4, 4];
    let strides = vec![16, 16, 4, 1];
    let kernel = 2;
    let stride = 2;
    let results = run_pool2d(
        &v,
        (kernel, kernel),
        (stride, stride),
        &shape,
        &strides,
        "max_pool2d_bf16",
    );
    let expected = [5.0, 7.0, 13.0, 15.0]
        .iter()
        .map(|v| half::bf16::from_f32(*v))
        .collect::<Vec<_>>();
    assert_eq!(results, expected);
}

#[test]
fn max_pool2d_u8() {
    // kernel 2 stride 1
    let v: Vec<u8> = (0..16).map(|v| v as u8).collect();
    let shape = vec![1, 1, 4, 4];
    let strides = vec![16, 16, 4, 1];
    let kernel = 2;
    let stride = 1;
    let results = run_pool2d(
        &v,
        (kernel, kernel),
        (stride, stride),
        &shape,
        &strides,
        "max_pool2d_u8",
    );
    let expected = vec![5, 6, 7, 9, 10, 11, 13, 14, 15];
    assert_eq!(results, expected);

    // kernel 2 stride 2
    let v: Vec<u8> = (0..16).map(|v| v as u8).collect();
    let shape = vec![1, 1, 4, 4];
    let strides = vec![16, 16, 4, 1];
    let kernel = 2;
    let stride = 2;
    let results = run_pool2d(
        &v,
        (kernel, kernel),
        (stride, stride),
        &shape,
        &strides,
        "max_pool2d_u8",
    );
    let expected = vec![5, 7, 13, 15];
    assert_eq!(results, expected);
}

#[test]
fn max_pool2d_u32() {
    // kernel 2 stride 1
    let v: Vec<u32> = (0..16).map(|v| v as u32).collect();
    let shape = vec![1, 1, 4, 4];
    let strides = vec![16, 16, 4, 1];
    let kernel = 2;
    let stride = 1;
    let results = run_pool2d(
        &v,
        (kernel, kernel),
        (stride, stride),
        &shape,
        &strides,
        "max_pool2d_u32",
    );
    let expected = vec![5, 6, 7, 9, 10, 11, 13, 14, 15];
    assert_eq!(results, expected);

    // kernel 2 stride 2
    let v: Vec<u32> = (0..16).map(|v| v as u32).collect();
    let shape = vec![1, 1, 4, 4];
    let strides = vec![16, 16, 4, 1];
    let kernel = 2;
    let stride = 2;
    let results = run_pool2d(
        &v,
        (kernel, kernel),
        (stride, stride),
        &shape,
        &strides,
        "max_pool2d_u32",
    );
    let expected = vec![5, 7, 13, 15];
    assert_eq!(results, expected);
}

#[test]
fn avg_pool2d_f32() {
    // kernel 2 stride 1
    let v: Vec<f32> = (0..16).map(|v| v as f32).collect();
    let shape = vec![1, 1, 4, 4];
    let strides = vec![16, 16, 4, 1];
    let kernel = 2;
    let stride = 1;
    let results = run_pool2d(
        &v,
        (kernel, kernel),
        (stride, stride),
        &shape,
        &strides,
        "avg_pool2d_f32",
    );
    let expected = vec![
        2.5000, 3.5000, 4.5000, 6.5000, 7.5000, 8.5000, 10.5000, 11.5000, 12.5000,
    ];
    assert_eq!(results, expected);
}

#[test]
fn avg_pool2d_f16() {
    // kernel 2 stride 1
    let v: Vec<f16> = (0..16).map(|v| f16::from_f32(v as f32)).collect();
    let shape = vec![1, 1, 4, 4];
    let strides = vec![16, 16, 4, 1];
    let kernel = 2;
    let stride = 1;
    let results = run_pool2d(
        &v,
        (kernel, kernel),
        (stride, stride),
        &shape,
        &strides,
        "avg_pool2d_f16",
    );
    let expected = [
        2.5000, 3.5000, 4.5000, 6.5000, 7.5000, 8.5000, 10.5000, 11.5000, 12.5000,
    ]
    .iter()
    .map(|v| f16::from_f32(*v))
    .collect::<Vec<_>>();
    assert_eq!(results, expected);
}

#[test]
fn avg_pool2d_bf16() {
    // kernel 2 stride 1
    let v: Vec<bf16> = (0..16).map(|v| bf16::from_f32(v as f32)).collect();
    let shape = vec![1, 1, 4, 4];
    let strides = vec![16, 16, 4, 1];
    let kernel = 2;
    let stride = 1;
    let results = run_pool2d(
        &v,
        (kernel, kernel),
        (stride, stride),
        &shape,
        &strides,
        "avg_pool2d_bf16",
    );
    let expected = [
        2.5000, 3.5000, 4.5000, 6.5000, 7.5000, 8.5000, 10.5000, 11.5000, 12.5000,
    ]
    .iter()
    .map(|v| bf16::from_f32(*v))
    .collect::<Vec<_>>();
    assert_eq!(results, expected);
}

#[test]
fn avg_pool2d_u8() {
    // kernel 2 stride 1
    let v: Vec<u8> = (0..16).map(|v| v as u8).collect();
    let shape = vec![1, 1, 4, 4];
    let strides = vec![16, 16, 4, 1];
    let kernel = 2;
    let stride = 1;
    let results = run_pool2d(
        &v,
        (kernel, kernel),
        (stride, stride),
        &shape,
        &strides,
        "avg_pool2d_u8",
    );
    let expected = vec![2, 3, 4, 6, 7, 8, 10, 11, 12];
    assert_eq!(results, expected);
}

#[test]
fn avg_pool2d_u32() {
    // kernel 2 stride 1
    let v: Vec<u32> = (0..16).map(|v| v as u32).collect();
    let shape = vec![1, 1, 4, 4];
    let strides = vec![16, 16, 4, 1];
    let kernel = 2;
    let stride = 1;
    let results = run_pool2d(
        &v,
        (kernel, kernel),
        (stride, stride),
        &shape,
        &strides,
        "avg_pool2d_u32",
    );
    let expected = vec![2, 3, 4, 6, 7, 8, 10, 11, 12];
    assert_eq!(results, expected);
}

#[allow(clippy::too_many_arguments)]
fn run_conv_transpose1d<T: Clone>(
    input: &[T],
    input_shape: &[usize],
    input_stride: &[usize],
    kernel: &[T],
    kernel_shape: &[usize],
    kernel_stride: &[usize],
    dilation: usize,
    stride: usize,
    padding: usize,
    out_padding: usize,
    name: &'static str,
) -> Vec<T> {
    let device = device();
    let command_queue = device.new_command_queue().unwrap();
    let command_buffer = create_command_buffer(&command_queue).unwrap();

    let c_out = kernel_shape[1];
    let k_size = kernel_shape[2];
    let b_size = input_shape[0];
    let l_in = input_shape[2];
    let l_out = (l_in - 1) * stride - 2 * padding + dilation * (k_size - 1) + out_padding + 1;
    let dst_el = c_out * l_out * b_size;

    let input = new_buffer(&device, input);
    let kernel = new_buffer(&device, kernel);
    let output = new_buffer(&device, &vec![0.0f32; dst_el]);
    let kernels = Kernels::new();

    call_conv_transpose1d(
        &device,
        &command_buffer,
        &kernels,
        name,
        dilation,
        stride,
        padding,
        out_padding,
        c_out,
        l_out,
        b_size,
        input_shape,
        input_stride,
        kernel_shape,
        kernel_stride,
        &input,
        0,
        &kernel,
        0,
        &output,
    )
    .unwrap();
    command_buffer.commit();
    command_buffer.wait_until_completed();

    read_to_vec(&output, dst_el)
}

#[test]
fn conv_transpose1d_f32() {
    let input = vec![1.0f32, 2.0, 3.0, 4.0];
    let input_shape = &[1, 1, 4];
    let input_stride = &[4, 4, 1];

    let kernel = vec![1.0f32, 2.0, 3.0, 4.0];
    let kernel_shape = &[1, 1, 4];
    let kernel_stride = &[4, 4, 1];

    let results = run_conv_transpose1d(
        &input,
        input_shape,
        input_stride,
        &kernel,
        kernel_shape,
        kernel_stride,
        1,
        1,
        0,
        0,
        "conv_transpose1d_f32",
    );

    let expected = vec![1., 4., 10., 20., 25., 24., 16.];
    assert_eq!(results, expected);
}

#[test]
fn conv_transpose1d_f16() {
    let input: Vec<f16> = [1.0, 2.0, 3.0, 4.0]
        .iter()
        .map(|v| f16::from_f32(*v))
        .collect();
    let input_shape = &[1, 1, 4];
    let input_stride = &[4, 4, 1];

    let kernel: Vec<f16> = [1.0, 2.0, 3.0, 4.0]
        .iter()
        .map(|v| f16::from_f32(*v))
        .collect();
    let kernel_shape = &[1, 1, 4];
    let kernel_stride = &[4, 4, 1];

    let results = run_conv_transpose1d(
        &input,
        input_shape,
        input_stride,
        &kernel,
        kernel_shape,
        kernel_stride,
        1,
        1,
        0,
        0,
        "conv_transpose1d_f16",
    );

    let expected = [1., 4., 10., 20., 25., 24., 16.]
        .iter()
        .map(|v| f16::from_f32(*v))
        .collect::<Vec<_>>();
    assert_eq!(results, expected);
}

#[test]
fn conv_transpose1d_bf16() {
    let input: Vec<bf16> = [1.0, 2.0, 3.0, 4.0]
        .iter()
        .map(|v| bf16::from_f32(*v))
        .collect();
    let input_shape = &[1, 1, 4];
    let input_stride = &[4, 4, 1];

    let kernel: Vec<bf16> = [1.0, 2.0, 3.0, 4.0]
        .iter()
        .map(|v| bf16::from_f32(*v))
        .collect();
    let kernel_shape = &[1, 1, 4];
    let kernel_stride = &[4, 4, 1];

    let results = run_conv_transpose1d(
        &input,
        input_shape,
        input_stride,
        &kernel,
        kernel_shape,
        kernel_stride,
        1,
        1,
        0,
        0,
        "conv_transpose1d_bf16",
    );

    let expected = [1., 4., 10., 20., 25., 24., 16.]
        .iter()
        .map(|v| bf16::from_f32(*v))
        .collect::<Vec<_>>();
    assert_eq!(results, expected);
}

#[test]
fn conv_transpose1d_u8() {
    let input: Vec<u8> = vec![1, 2, 3, 4];
    let input_shape = &[1, 1, 4];
    let input_stride = &[4, 4, 1];

    let kernel: Vec<u8> = vec![1, 2, 3, 4];
    let kernel_shape = &[1, 1, 4];
    let kernel_stride = &[4, 4, 1];

    let results = run_conv_transpose1d(
        &input,
        input_shape,
        input_stride,
        &kernel,
        kernel_shape,
        kernel_stride,
        1,
        1,
        0,
        0,
        "conv_transpose1d_u8",
    );

    let expected = vec![1, 4, 10, 20, 25, 24, 16];
    assert_eq!(results, expected);
}

#[test]
fn conv_transpose1d_u32() {
    let input: Vec<u32> = vec![1, 2, 3, 4];
    let input_shape = &[1, 1, 4];
    let input_stride = &[4, 4, 1];

    let kernel: Vec<u32> = vec![1, 2, 3, 4];
    let kernel_shape = &[1, 1, 4];
    let kernel_stride = &[4, 4, 1];

    let results = run_conv_transpose1d(
        &input,
        input_shape,
        input_stride,
        &kernel,
        kernel_shape,
        kernel_stride,
        1,
        1,
        0,
        0,
        "conv_transpose1d_u32",
    );

    let expected = vec![1, 4, 10, 20, 25, 24, 16];
    assert_eq!(results, expected);
}

#[test]
fn const_fill() {
    fn constant_fill<T: Clone + EncoderParam>(name: &'static str, len: usize, value: T) -> Vec<T> {
        let dev = device();
        let kernels = Kernels::new();
        let command_queue = dev.new_command_queue().unwrap();
        let command_buffer = create_command_buffer(&command_queue).unwrap();
        let buffer = dev
            .new_buffer(
                len * std::mem::size_of::<T>(),
                MTLResourceOptions::StorageModePrivate,
            )
            .unwrap();
        call_const_fill(&dev, &command_buffer, &kernels, name, len, &buffer, value).unwrap();
        command_buffer.commit();
        command_buffer.wait_until_completed();
        read_to_vec::<T>(&buffer, len)
    }
    fn test<T: Clone + Copy + EncoderParam + PartialEq + std::fmt::Debug, F: FnOnce(f32) -> T>(
        name: &'static str,
        f: F,
    ) {
        let len = rand::thread_rng().gen_range(2..16) * rand::thread_rng().gen_range(4..16);
        let value = rand::thread_rng().gen_range(1. ..19.);
        let value = f(value);
        let v = constant_fill::<T>(name, len, value);
        assert_eq!(v, vec![value; len])
    }
    test::<u8, _>("fill_u8", |v| v as u8);
    test::<u32, _>("fill_u32", |v| v as u32);
    test::<i64, _>("fill_i64", |v| v as i64);
    test::<f16, _>("fill_f16", f16::from_f32);
    test::<bf16, _>("fill_bf16", bf16::from_f32);
    test::<f32, _>("fill_f32", |v| v);
}<|MERGE_RESOLUTION|>--- conflicted
+++ resolved
@@ -1468,21 +1468,13 @@
         .new_buffer(length * core::mem::size_of::<T>(), options)
         .unwrap();
 
-<<<<<<< HEAD
     let seed = device
         .new_buffer_with_data(
-            &seed as *const u32 as *const core::ffi::c_void,
-            std::mem::size_of::<u32>(),
+            &seed as *const u64 as *const core::ffi::c_void,
+            std::mem::size_of::<u64>(),
             options,
         )
         .unwrap();
-=======
-    let seed = device.new_buffer_with_data(
-        &seed as *const u64 as *const core::ffi::c_void,
-        std::mem::size_of::<u64>() as NSUInteger,
-        options,
-    );
->>>>>>> 02cf3eb2
 
     if name.starts_with("rand_uniform") {
         call_random_uniform(
