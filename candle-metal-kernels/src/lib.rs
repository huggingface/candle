--- conflicted
+++ resolved
@@ -25,6 +25,7 @@
 const SORT: &str = include_str!("sort.metal");
 const TERNARY: &str = include_str!("ternary.metal");
 const UNARY: &str = include_str!("unary.metal");
+const SDPA: &str = include_str!("scaled_dot_product_attention.metal");
 const SDPA: &str = include_str!("scaled_dot_product_attention.metal");
 
 #[derive(Debug, Clone, Copy, PartialEq, Eq, Hash)]
@@ -1677,10 +1678,6 @@
     q_shape: &[usize],
     q_buffer: &Buffer,
     k_offset: usize,
-<<<<<<< HEAD
-    k_shape: &[usize],
-=======
->>>>>>> 06350c31
     k_buffer: &Buffer,
     v_offset: usize,
     v_buffer: &Buffer,
@@ -1761,17 +1758,7 @@
     // q = (bs, qhead, seq, hidden)
     // k/v = (bs, kv_head, seq, hidden)
 
-<<<<<<< HEAD
-    let _hidden = q_shape[q_shape.len() - 1];
     let qseq = q_shape[q_shape.len() - 2];
-    let _qheads = q_shape[q_shape.len() - 3];
-
-    let _kvseq = k_shape[k_shape.len() - 2];
-    let _nq_heads = q_shape[1];
-    let _nkv_heads = k_shape[1];
-=======
-    let qseq = q_shape[q_shape.len() - 2];
->>>>>>> 06350c31
 
     let m = q_shape[q_shape.len() - 2];
     let n = m;
@@ -1830,27 +1817,6 @@
     };
     let batch_strides = [b_stride_q, b_stride_k, b_stride_v, b_stride_o];
 
-<<<<<<< HEAD
-    encoder.set_buffer(0, Some(&q_buffer), q_offset as NSUInteger);
-    encoder.set_buffer(1, Some(&k_buffer), k_offset as NSUInteger);
-    encoder.set_buffer(2, Some(&v_buffer), v_offset as NSUInteger);
-    encoder.set_buffer(3, Some(&output), 0);
-
-    encoder.set_bytes(
-        4,
-        std::mem::size_of::<MLXFastAttentionParams>() as u64,
-        &params as *const MLXFastAttentionParams as *const c_void,
-    );
-    encoder.set_bytes(
-        6,
-        (std::mem::size_of::<i32>() * batch_shape.len()) as u64,
-        batch_shape.as_ptr() as *const i32 as *const c_void,
-    );
-    encoder.set_bytes(
-        7,
-        (std::mem::size_of::<usize>() * batch_strides.len()) as u64,
-        batch_strides.as_ptr() as *const c_void,
-=======
     impl EncoderParam for MLXFastAttentionParams {
         fn set_param(encoder: &ComputeCommandEncoderRef, position: u64, data: Self) {
             encoder.set_bytes(
@@ -1872,7 +1838,6 @@
             &batch_shape[..],
             &batch_strides[..]
         )
->>>>>>> 06350c31
     );
 
     let grid_dims = MTLSize {
@@ -1964,42 +1929,6 @@
     // q = (bs, qhead, seq, hidden)
     // k/v = (bs, kv_head, kv_seq, hidden)
 
-<<<<<<< HEAD
-    encoder.set_buffer(0, Some(&q_buffer), q_offset as NSUInteger);
-    encoder.set_buffer(1, Some(&k_buffer), k_offset as NSUInteger);
-    encoder.set_buffer(2, Some(&v_buffer), v_offset as NSUInteger);
-    encoder.set_buffer(3, Some(&output), 0);
-
-    encoder.set_bytes(
-        4,
-        std::mem::size_of::<i32>() as u64,
-        &gqa_factor as *const i32 as *const c_void,
-    );
-    encoder.set_bytes(
-        5,
-        std::mem::size_of::<i32>() as u64,
-        &n as *const i32 as *const c_void,
-    );
-    encoder.set_bytes(
-        6,
-        std::mem::size_of::<usize>() as u64,
-        &kstride as *const usize as *const c_void,
-    );
-    encoder.set_bytes(
-        7,
-        std::mem::size_of::<usize>() as u64,
-        &vstride as *const usize as *const c_void,
-    );
-    encoder.set_bytes(
-        8,
-        std::mem::size_of::<f32>() as u64,
-        &alpha as *const f32 as *const c_void,
-    );
-    encoder.set_bytes(
-        9,
-        std::mem::size_of::<f32>() as u64,
-        &softcapping as *const f32 as *const c_void,
-=======
     set_params!(
         encoder,
         (
@@ -2014,7 +1943,6 @@
             alpha,
             softcapping
         )
->>>>>>> 06350c31
     );
 
     let grid_dims = MTLSize {
