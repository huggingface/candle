--- conflicted
+++ resolved
@@ -9,10 +9,6 @@
 }
 
 pub mod cifar;
-<<<<<<< HEAD
 pub mod fashion_mnist;
 pub mod mnist;
-=======
-pub mod mnist;
-pub mod img_folder;
->>>>>>> ea29effa
+pub mod img_folder;