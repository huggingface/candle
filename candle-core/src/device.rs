use crate::backend::{BackendDevice, BackendStorage};
use crate::cpu_backend::CpuDevice;
use crate::{CpuStorage, DType, Result, Shape, Storage, WithDType};
use std::convert::Into;

/// A `DeviceLocation` represents a physical device whereas multiple `Device`
/// can live on the same location (typically for cuda devices).
#[derive(Debug, Copy, Clone, PartialEq, Eq, Hash)]
pub enum DeviceLocation {
    Cpu,
    Cuda { gpu_id: usize },
    Metal { gpu_id: usize },
}

/// Cpu, Cuda, or Metal
#[derive(Debug, Clone)]
pub enum Device {
    Cpu,
    Cuda(crate::CudaDevice),
    Metal(crate::MetalDevice),
}

impl AsRef<Device> for Device {
    fn as_ref(&self) -> &Device {
        self
    }
}

pub trait NdArray {
    fn shape(&self) -> Result<Shape>;

    fn to_cpu_storage(&self) -> CpuStorage;
}

impl<S: WithDType> NdArray for S {
    fn shape(&self) -> Result<Shape> {
        Ok(Shape::from(()))
    }

    fn to_cpu_storage(&self) -> CpuStorage {
        S::to_cpu_storage(&[*self])
    }
}

impl<S: WithDType, const N: usize> NdArray for &[S; N] {
    fn shape(&self) -> Result<Shape> {
        Ok(Shape::from(self.len()))
    }

    fn to_cpu_storage(&self) -> CpuStorage {
        S::to_cpu_storage(self.as_slice())
    }
}

impl<S: WithDType> NdArray for &[S] {
    fn shape(&self) -> Result<Shape> {
        Ok(Shape::from(self.len()))
    }

    fn to_cpu_storage(&self) -> CpuStorage {
        S::to_cpu_storage(self)
    }
}

impl<S: WithDType, const N: usize, const M: usize> NdArray for &[[S; N]; M] {
    fn shape(&self) -> Result<Shape> {
        Ok(Shape::from((M, N)))
    }

    fn to_cpu_storage(&self) -> CpuStorage {
        S::to_cpu_storage_owned(self.concat())
    }
}

impl<S: WithDType, const N1: usize, const N2: usize, const N3: usize> NdArray
    for &[[[S; N3]; N2]; N1]
{
    fn shape(&self) -> Result<Shape> {
        Ok(Shape::from((N1, N2, N3)))
    }

    fn to_cpu_storage(&self) -> CpuStorage {
        let mut vec = Vec::with_capacity(N1 * N2 * N3);
        for i1 in 0..N1 {
            for i2 in 0..N2 {
                vec.extend(self[i1][i2])
            }
        }
        S::to_cpu_storage_owned(vec)
    }
}

impl<S: WithDType, const N1: usize, const N2: usize, const N3: usize, const N4: usize> NdArray
    for &[[[[S; N4]; N3]; N2]; N1]
{
    fn shape(&self) -> Result<Shape> {
        Ok(Shape::from((N1, N2, N3, N4)))
    }

    fn to_cpu_storage(&self) -> CpuStorage {
        let mut vec = Vec::with_capacity(N1 * N2 * N3 * N4);
        for i1 in 0..N1 {
            for i2 in 0..N2 {
                for i3 in 0..N3 {
                    vec.extend(self[i1][i2][i3])
                }
            }
        }
        S::to_cpu_storage_owned(vec)
    }
}

impl<S: WithDType> NdArray for Vec<S> {
    fn shape(&self) -> Result<Shape> {
        Ok(Shape::from(self.len()))
    }

    fn to_cpu_storage(&self) -> CpuStorage {
        S::to_cpu_storage(self.as_slice())
    }
}

impl<S: WithDType> NdArray for Vec<&[S]> {
    fn shape(&self) -> Result<Shape> {
        if self.is_empty() {
            crate::bail!("empty array")
        }
        let n = self.len();
        let m = self[0].len();
        for v in self.iter() {
            if v.len() != m {
                crate::bail!("two elements have different len {m} {}", v.len())
            }
        }
        Ok(Shape::from((n, m)))
    }

    fn to_cpu_storage(&self) -> CpuStorage {
        let data = self.iter().copied().flatten().copied().collect::<Vec<_>>();
        S::to_cpu_storage_owned(data)
    }
}

impl<S: WithDType> NdArray for Vec<Vec<S>> {
    fn shape(&self) -> Result<Shape> {
        if self.is_empty() {
            crate::bail!("empty array")
        }
        let n = self.len();
        let m = self[0].len();
        for v in self.iter() {
            if v.len() != m {
                crate::bail!("two elements have different len {m} {}", v.len())
            }
        }
        Ok(Shape::from((n, m)))
    }

    fn to_cpu_storage(&self) -> CpuStorage {
        let len: usize = self.iter().map(|v| v.len()).sum();
        let mut dst = Vec::with_capacity(len);
        for v in self.iter() {
            dst.extend(v.iter().copied());
        }
        S::to_cpu_storage_owned(dst)
    }
}

impl<S: WithDType> NdArray for Vec<Vec<Vec<S>>> {
    fn shape(&self) -> Result<Shape> {
        if self.is_empty() {
            crate::bail!("empty array")
        }
        let shape0 = self[0].shape()?;
        let n = self.len();
        for v in self.iter() {
            let shape = v.shape()?;
            if shape != shape0 {
                crate::bail!("two elements have different shapes {shape:?} {shape0:?}")
            }
        }
        Ok(Shape::from([[n].as_slice(), shape0.dims()].concat()))
    }

    fn to_cpu_storage(&self) -> CpuStorage {
        if self.is_empty() {
            return S::to_cpu_storage_owned(vec![]);
        }
        let len: usize = self
            .iter()
            .map(|v| v.iter().map(|v| v.len()).sum::<usize>())
            .sum();
        let mut dst = Vec::with_capacity(len);
        for v1 in self.iter() {
            for v2 in v1.iter() {
                dst.extend(v2.iter().copied());
            }
        }
        S::to_cpu_storage_owned(dst)
    }
}

impl<S: WithDType> NdArray for Vec<Vec<Vec<Vec<S>>>> {
    fn shape(&self) -> Result<Shape> {
        if self.is_empty() {
            crate::bail!("empty array")
        }
        let shape0 = self[0].shape()?;
        let n = self.len();
        for v in self.iter() {
            let shape = v.shape()?;
            if shape != shape0 {
                crate::bail!("two elements have different shapes {shape:?} {shape0:?}")
            }
        }
        Ok(Shape::from([[n].as_slice(), shape0.dims()].concat()))
    }

    fn to_cpu_storage(&self) -> CpuStorage {
        let len: usize = self
            .iter()
            .map(|v| {
                v.iter()
                    .map(|v| v.iter().map(|v| v.len()).sum::<usize>())
                    .sum::<usize>()
            })
            .sum();
        let mut dst = Vec::with_capacity(len);
        for v1 in self.iter() {
            for v2 in v1.iter() {
                for v3 in v2.iter() {
                    dst.extend(v3.iter().copied());
                }
            }
        }
        S::to_cpu_storage_owned(dst)
    }
}

impl Device {
    pub fn new_cuda(ordinal: usize) -> Result<Self> {
        Ok(Self::Cuda(crate::CudaDevice::new(ordinal)?))
    }

    pub fn as_cuda_device(&self) -> Result<&crate::CudaDevice> {
        match self {
            Self::Cuda(d) => Ok(d),
            Self::Cpu => crate::bail!("expected a cuda device, got cpu"),
            Self::Metal(_) => crate::bail!("expected a cuda device, got Metal"),
        }
    }

    pub fn as_metal_device(&self) -> Result<&crate::MetalDevice> {
        match self {
            Self::Cuda(_) => crate::bail!("expected a metal device, got cuda"),
            Self::Cpu => crate::bail!("expected a metal device, got cpu"),
            Self::Metal(d) => Ok(d),
        }
    }

    pub fn new_cuda_with_stream(ordinal: usize) -> Result<Self> {
        Ok(Self::Cuda(crate::CudaDevice::new_with_stream(ordinal)?))
    }

    pub fn new_metal(ordinal: usize) -> Result<Self> {
        Ok(Self::Metal(crate::MetalDevice::new(ordinal)?))
    }

    pub fn is_cpu(&self) -> bool {
        matches!(self, Self::Cpu)
    }

    pub fn is_cuda(&self) -> bool {
        matches!(self, Self::Cuda(_))
    }

    pub fn is_metal(&self) -> bool {
        matches!(self, Self::Metal(_))
    }

    pub fn supports_bf16(&self) -> bool {
        match self {
            Self::Cuda(_) | Self::Metal(_) => true,
            Self::Cpu => false,
        }
    }

    /// Return `BF16` for devices that support it, otherwise default to `F32`.
    pub fn bf16_default_to_f32(&self) -> DType {
        if self.supports_bf16() {
            DType::BF16
        } else {
            DType::F32
        }
    }

    pub fn cuda_if_available(ordinal: usize) -> Result<Self> {
        if crate::utils::cuda_is_available() {
            Self::new_cuda(ordinal)
        } else {
            Ok(Self::Cpu)
        }
    }
}

impl BackendDevice<Storage> for Device {
    fn new(ordinal: usize) -> Result<Self> {
        if cfg!(feature = "metal") {
            Device::new_metal(ordinal)
        } else if cfg!(feature = "cuda") {
            Device::new_cuda(ordinal)
        } else {
            Ok(Device::Cpu)
        }
    }

<<<<<<< HEAD
    fn location(&self) -> DeviceLocation {
        match self {
            Self::Cpu => DeviceLocation::Cpu,
            Self::Cuda(device) => device.location(),
            Device::Metal(device) => device.location(),
        }
    }

    fn is_cpu(&self) -> bool {
        match self {
            Self::Cpu => true,
            Self::Cuda(_) => false,
            Self::Metal(_) => false,
        }
    }

    fn zeros(&self, shape: &Shape, dtype: DType) -> Result<Storage> {
=======
    pub fn metal_if_available(ordinal: usize) -> Result<Self> {
        if crate::utils::metal_is_available() {
            Self::new_metal(ordinal)
        } else {
            Ok(Self::Cpu)
        }
    }

    pub(crate) fn rand_uniform_f64(
        &self,
        lo: f64,
        up: f64,
        shape: &Shape,
        dtype: DType,
    ) -> Result<Storage> {
>>>>>>> bffa5e1a
        match self {
            Device::Cpu => {
                let storage = CpuDevice.zeros(shape, dtype)?;
                Ok(Storage::Cpu(storage))
            }
            Device::Cuda(device) => {
                let storage = device.zeros(shape, dtype)?;
                Ok(Storage::Cuda(storage))
            }
            Device::Metal(device) => {
                let storage = device.zeros(shape, dtype)?;
                Ok(Storage::Metal(storage))
            }
        }
    }

    /// # Safety
    /// This function is unsafe as it doesn't initialize the underlying data store.
    /// The caller should ensure that the data is properly initialized as early as possible
    /// after this call.
    unsafe fn alloc_uninit(&self, shape: &Shape, dtype: DType) -> Result<Storage> {
        match self {
            Self::Cpu => {
                let storage = CpuDevice.alloc_uninit(shape, dtype)?;
                Ok(Storage::Cpu(storage))
            }
            Self::Cuda(device) => {
                let storage = device.alloc_uninit(shape, dtype)?;
                Ok(Storage::Cuda(storage))
            }
            Self::Metal(device) => {
                let storage = device.alloc_uninit(shape, dtype)?;
                Ok(Storage::Metal(storage))
            }
        }
    }

    fn storage_from_slice<T: crate::WithDType>(&self, data: &[T]) -> Result<Storage> {
        match self {
            Device::Cpu => Ok(Storage::Cpu(data.to_cpu_storage())),
            Device::Cuda(device) => {
                let storage = device.storage_from_slice(data)?;
                Ok(Storage::Cuda(storage))
            }
            Device::Metal(device) => {
                let storage = device.storage_from_slice(data)?;
                Ok(Storage::Metal(storage))
            }
        }
    }

    fn storage_from_cpu_storage(&self, cpu: &CpuStorage) -> Result<Storage> {
        match self {
            Device::Cpu => Ok(Storage::Cpu(cpu.clone())),
            Device::Cuda(device) => {
                let storage = device.storage_from_cpu_storage(cpu)?;
                Ok(Storage::Cuda(storage))
            }
            Device::Metal(device) => {
                let storage = device.storage_from_cpu_storage(cpu)?;
                Ok(Storage::Metal(storage))
            }
        }
    }

    fn storage_from_cpu_storage_owned(&self, cpu: CpuStorage) -> Result<Storage> {
        match self {
            Device::Cpu => Ok(Storage::Cpu(cpu)),
            Device::Cuda(device) => {
                let storage = device.storage_from_cpu_storage_owned(cpu)?;
                Ok(Storage::Cuda(storage))
            }
            Device::Metal(device) => {
                let storage = device.storage_from_cpu_storage_owned(cpu)?;
                Ok(Storage::Metal(storage))
            }
        }
    }

    fn storage<A: NdArray>(&self, array: A) -> Result<Storage> {
        match self {
            Device::Cpu => Ok(Storage::Cpu(array.to_cpu_storage())),
            Device::Cuda(device) => {
                let storage = array.to_cpu_storage();
                let storage = device.storage_from_cpu_storage_owned(storage)?;
                Ok(Storage::Cuda(storage))
            }
            Device::Metal(device) => {
                let storage = array.to_cpu_storage();
                let storage = device.storage_from_cpu_storage_owned(storage)?;
                Ok(Storage::Metal(storage))
            }
        }
    }

    fn storage_owned<S: WithDType>(&self, data: Vec<S>) -> Result<Storage> {
        match self {
            Device::Cpu => Ok(Storage::Cpu(S::to_cpu_storage_owned(data))),
            Device::Cuda(device) => {
                let storage = S::to_cpu_storage_owned(data);
                let storage = device.storage_from_cpu_storage_owned(storage)?;
                Ok(Storage::Cuda(storage))
            }
            Device::Metal(device) => {
                let storage = S::to_cpu_storage_owned(data);
                let storage = device.storage_from_cpu_storage_owned(storage)?;
                Ok(Storage::Metal(storage))
            }
        }
    }

    fn rand_uniform<T: crate::FloatDType>(
        &self,
        shape: &Shape,
        dtype: DType,
        lo: T,
        up: T,
    ) -> Result<Storage> {
        match self {
            Device::Cpu => {
                let storage = CpuDevice.rand_uniform(shape, dtype, lo, up)?;
                Ok(Storage::Cpu(storage))
            }
            Device::Cuda(device) => {
                // TODO: Remove the special case if we start supporting generating f16/bf16 directly.
                if dtype == DType::F16 || dtype == DType::BF16 {
                    let storage = device.rand_uniform(shape, DType::F32, lo, up)?;
                    Storage::Cuda(storage).to_dtype(&crate::Layout::contiguous(shape), dtype)
                } else {
                    let storage = device.rand_uniform(shape, dtype, lo, up)?;
                    Ok(Storage::Cuda(storage))
                }
            }
            Device::Metal(device) => {
                if dtype == DType::F64 {
                    let storage = device.rand_uniform(shape, DType::F32, lo, up)?;
                    Ok(Storage::Metal(storage))
                } else {
                    let storage = device.rand_uniform(shape, dtype, lo, up)?;
                    Ok(Storage::Metal(storage))
                }
            }
        }
    }

    fn rand_normal<T: crate::FloatDType>(
        &self,
        shape: &Shape,
        dtype: DType,
        mean: T,
        std: T,
    ) -> Result<Storage> {
        match self {
            Device::Cpu => {
                let storage = CpuDevice.rand_normal(shape, dtype, mean, std)?;
                Ok(Storage::Cpu(storage))
            }
            Device::Cuda(device) => {
                // TODO: Remove the special case if we start supporting generating f16/bf16 directly.
                if dtype == DType::F16 || dtype == DType::BF16 {
                    let storage = device.rand_normal(shape, DType::F32, mean, std)?;
                    Storage::Cuda(storage).to_dtype(&crate::Layout::contiguous(shape), dtype)
                } else {
                    let storage = device.rand_normal(shape, dtype, mean, std)?;
                    Ok(Storage::Cuda(storage))
                }
            }
            Device::Metal(device) => {
                let storage = device.rand_normal(shape, dtype, mean, std)?;
                Ok(Storage::Metal(storage))
            }
        }
    }

    fn set_seed(&self, seed: u64) -> Result<()> {
        match self {
            Self::Cpu => CpuDevice.set_seed(seed),
            Self::Cuda(c) => c.set_seed(seed),
            Self::Metal(m) => m.set_seed(seed),
        }
    }

    fn synchronize(&self) -> Result<()> {
        match self {
            Self::Cpu => Ok(()),
            Self::Cuda(d) => d.synchronize(),
            Self::Metal(d) => d.synchronize(),
        }
    }
}<|MERGE_RESOLUTION|>--- conflicted
+++ resolved
@@ -301,6 +301,14 @@
             Ok(Self::Cpu)
         }
     }
+
+    pub fn metal_if_available(ordinal: usize) -> Result<Self> {
+        if crate::utils::metal_is_available() {
+            Self::new_metal(ordinal)
+        } else {
+            Ok(Self::Cpu)
+        }
+    }
 }
 
 impl BackendDevice<Storage> for Device {
@@ -314,7 +322,6 @@
         }
     }
 
-<<<<<<< HEAD
     fn location(&self) -> DeviceLocation {
         match self {
             Self::Cpu => DeviceLocation::Cpu,
@@ -332,23 +339,6 @@
     }
 
     fn zeros(&self, shape: &Shape, dtype: DType) -> Result<Storage> {
-=======
-    pub fn metal_if_available(ordinal: usize) -> Result<Self> {
-        if crate::utils::metal_is_available() {
-            Self::new_metal(ordinal)
-        } else {
-            Ok(Self::Cpu)
-        }
-    }
-
-    pub(crate) fn rand_uniform_f64(
-        &self,
-        lo: f64,
-        up: f64,
-        shape: &Shape,
-        dtype: DType,
-    ) -> Result<Storage> {
->>>>>>> bffa5e1a
         match self {
             Device::Cpu => {
                 let storage = CpuDevice.zeros(shape, dtype)?;
