//! Code for GGML and GGUF files
use crate::{
    BackendDevice, BackendStorage, Context, CpuDevice, CpuStorage, CudaStorage, CustomOp1, DType,
    Device, MetalStorage, Result, Shape, Storage, Tensor,
};
use k_quants::*;
use std::borrow::Cow;
use std::fmt::Debug;

#[cfg(target_feature = "avx2")]
pub mod avx;
mod dummy_cuda;
mod dummy_metal;
pub mod ggml_file;
pub mod gguf_file;
pub mod k_quants;

#[cfg(feature = "metal")]
pub mod metal;
#[cfg(not(feature = "metal"))]
mod metal {
    pub use super::dummy_metal::*;
}
#[cfg(feature = "cuda")]
pub mod cuda;
#[cfg(not(feature = "cuda"))]
mod cuda {
    pub use super::dummy_cuda::*;
}

#[cfg(target_feature = "neon")]
pub mod neon;
#[cfg(target_feature = "simd128")]
pub mod simd128;
pub mod utils;
use half::{bf16, f16};

pub use cuda::QCudaStorage;
pub use k_quants::GgmlType;
pub use metal::QMetalStorage;

#[cfg(not(any(feature = "cuda", feature = "metal")))]
pub type DefaultQStorage = QCpuStorage;
#[cfg(feature = "cuda")]
pub type DefaultQStorage = cuda::QCudaStorage;
#[cfg(feature = "metal")]
pub type DefaultQStorage = metal::QMetalStorage;

pub struct QTensor<B>
where
    B: QuantizedBackend,
{
    pub storage: B,
    pub shape: Shape,
}

#[derive(Debug)]
pub struct QCpuStorage(Box<dyn QuantizedType>);

impl QCpuStorage {
    pub fn new(data: Box<dyn QuantizedType>) -> Self {
        QCpuStorage(data)
    }
}

#[derive(Debug)]
pub enum QStorage {
    Cpu(QCpuStorage),
    Metal(metal::QMetalStorage),
    Cuda(cuda::QCudaStorage),
}

impl From<QCpuStorage> for QStorage {
    fn from(storage: QCpuStorage) -> Self {
        QStorage::Cpu(storage)
    }
}

impl From<metal::QMetalStorage> for QStorage {
    fn from(storage: metal::QMetalStorage) -> Self {
        QStorage::Metal(storage)
    }
}

impl From<cuda::QCudaStorage> for QStorage {
    fn from(storage: cuda::QCudaStorage) -> Self {
        QStorage::Cuda(storage)
    }
}

pub trait QuantizedDevice<B: QuantizedBackend> {
    type Storage: BackendStorage;

    fn qzeros(&self, elem_count: usize, dtype: GgmlDType) -> Result<B>;

    fn load_quantized<T: GgmlType + Send + Sync + Debug + 'static>(&self, _: &[T]) -> Result<B>;
}

impl QuantizedDevice<QCpuStorage> for CpuDevice {
    type Storage = CpuStorage;

    fn qzeros(&self, elem_count: usize, dtype: GgmlDType) -> Result<QCpuStorage> {
        let storage = dtype.cpu_zeros(elem_count);
        Ok(QCpuStorage(storage))
    }

    fn load_quantized<T: GgmlType + Send + Sync + Debug + 'static>(
        &self,
        data: &[T],
    ) -> Result<QCpuStorage> {
        Ok(QCpuStorage(Box::new(data.to_vec())))
    }
}

impl QuantizedDevice<QStorage> for Device {
    type Storage = Storage;

    fn qzeros(&self, elem_count: usize, dtype: GgmlDType) -> Result<QStorage> {
        match self {
            Device::Cpu => {
                let storage = dtype.cpu_zeros(elem_count);
                Ok(QStorage::Cpu(QCpuStorage(storage)))
            }
            Device::Metal(metal) => {
                let storage = metal.qzeros(elem_count, dtype)?;
                Ok(QStorage::Metal(storage))
            }
            Device::Cuda(cuda) => {
                let storage = cuda.qzeros(elem_count, dtype)?;
                Ok(QStorage::Cuda(storage))
            }
        }
    }

    fn load_quantized<T: GgmlType + Send + Sync + Debug + 'static>(
        &self,
        data: &[T],
    ) -> Result<QStorage> {
        match self {
            Device::Cpu => Ok(QStorage::Cpu(CpuDevice {}.load_quantized(data)?)),
            Device::Metal(device) => Ok(QStorage::Metal(device.load_quantized(data)?)),
            Device::Cuda(device) => Ok(QStorage::Cuda(device.load_quantized(data)?)),
        }
    }
}

pub trait QuantizedBackend: Sized + Send {
    type Storage: BackendStorage<Device = Self::Device>;
    type Device: QuantizedDevice<Self> + BackendDevice<Self::Storage>;

    fn block_size(&self) -> usize;
    fn dtype(&self) -> GgmlDType;
    fn storage_size_in_bytes(&self) -> usize;
    fn quantize(&mut self, src: &Self::Storage) -> Result<()>;
    fn dequantize(&self, elem_count: usize) -> Result<Self::Storage>;
    fn data(&self) -> Result<Cow<'_, [u8]>>;

    fn device(&self) -> impl AsRef<Self::Device>;
}

impl QuantizedBackend for QCpuStorage {
    type Storage = CpuStorage;
    type Device = CpuDevice;

    fn block_size(&self) -> usize {
        self.0.block_size()
    }

    fn dtype(&self) -> GgmlDType {
        self.0.dtype()
    }

    fn storage_size_in_bytes(&self) -> usize {
        self.0.storage_size_in_bytes()
    }

    fn quantize(&mut self, src: &Self::Storage) -> Result<()> {
        self.0.from_float(src.as_slice::<f32>()?)?;
        Ok(())
    }

    fn dequantize(&self, elem_count: usize) -> Result<Self::Storage> {
        self.0.dequantize(elem_count)
    }

    fn data(&self) -> Result<Cow<'_, [u8]>> {
        let data_ptr = self.0.as_ptr();
        let size_in_bytes = self.0.storage_size_in_bytes();
        let data = unsafe { std::slice::from_raw_parts(data_ptr, size_in_bytes) };
        Ok(Cow::from(data))
    }

    fn device(&self) -> impl AsRef<Self::Device> {
        &CpuDevice {}
    }
}

impl QuantizedBackend for QStorage {
    type Storage = Storage;
    type Device = Device;

    fn block_size(&self) -> usize {
        match self {
            QStorage::Cpu(storage) => storage.0.block_size(),
            QStorage::Metal(storage) => storage.dtype().block_size(),
            QStorage::Cuda(storage) => storage.dtype().block_size(),
        }
    }

    fn dtype(&self) -> GgmlDType {
        match self {
            QStorage::Cpu(storage) => storage.dtype(),
            QStorage::Metal(storage) => storage.dtype(),
            QStorage::Cuda(storage) => storage.dtype(),
        }
    }

    fn device(&self) -> impl AsRef<Device> {
        match self {
            QStorage::Cpu(_storage) => Device::Cpu,
            QStorage::Metal(storage) => Device::Metal(storage.device().as_ref().clone()),
            QStorage::Cuda(storage) => Device::Cuda(storage.device().as_ref().clone()),
        }
    }

    fn storage_size_in_bytes(&self) -> usize {
        match self {
            QStorage::Cpu(storage) => storage.storage_size_in_bytes(),
            QStorage::Metal(storage) => storage.storage_size_in_bytes(),
            QStorage::Cuda(storage) => storage.storage_size_in_bytes(),
        }
    }

    fn quantize(&mut self, src: &Storage) -> Result<()> {
        match (self, src) {
<<<<<<< HEAD
            (QStorage::Cpu(storage), Storage::Cpu(src)) => storage.quantize(src)?,
=======
            (QStorage::Cpu(storage), Storage::Cpu(src)) => {
                storage.from_float(src.as_slice::<f32>()?);
            }
>>>>>>> bffa5e1a
            (QStorage::Metal(storage), Storage::Metal(src)) => storage.quantize(src)?,
            (QStorage::Cuda(storage), Storage::Cuda(src)) => storage.quantize(src)?,
            _ => crate::bail!("Invalid dequantize storage locations do not match"),
        }
        Ok(())
    }

    fn dequantize(&self, elem_count: usize) -> Result<Self::Storage> {
        match self {
            QStorage::Cpu(storage) => Ok(Storage::Cpu(storage.dequantize(elem_count)?)),
            QStorage::Metal(storage) => Ok(Storage::Metal(storage.dequantize(elem_count)?)),
            QStorage::Cuda(storage) => Ok(Storage::Cuda(storage.dequantize(elem_count)?)),
        }
    }

    fn data(&self) -> Result<Cow<'_, [u8]>> {
        match self {
            QStorage::Cpu(storage) => {
                let data_ptr = storage.0.as_ptr();
                let size_in_bytes = storage.storage_size_in_bytes();
                let data = unsafe { std::slice::from_raw_parts(data_ptr, size_in_bytes) };
                Ok(Cow::from(data))
            }
            QStorage::Metal(_) | QStorage::Cuda(_) => {
                crate::bail!("not implemented");
            }
        }
    }
}

#[derive(Debug, Clone, Copy, PartialEq, Eq, Hash)]
pub enum GgmlDType {
    F32,
    F16,
    BF16,
    Q4_0,
    Q4_1,
    Q5_0,
    Q5_1,
    Q8_0,
    Q8_1,
    Q2K,
    Q3K,
    Q4K,
    Q5K,
    Q6K,
    Q8K,
}

impl GgmlDType {
    pub(crate) fn from_u32(u: u32) -> Result<Self> {
        let dtype = match u {
            0 => Self::F32,
            1 => Self::F16,
            2 => Self::Q4_0,
            3 => Self::Q4_1,
            6 => Self::Q5_0,
            7 => Self::Q5_1,
            8 => Self::Q8_0,
            9 => Self::Q8_1,
            10 => Self::Q2K,
            11 => Self::Q3K,
            12 => Self::Q4K,
            13 => Self::Q5K,
            14 => Self::Q6K,
            15 => Self::Q8K,
            // https://github.com/ggerganov/ggml/blob/29d87fc6676e7ed0cdfdec0804b06001d9c2bb44/include/ggml.h#L389
            30 => Self::BF16,
            _ => crate::bail!("unknown dtype for tensor {u}"),
        };
        Ok(dtype)
    }

    pub(crate) fn to_u32(self) -> u32 {
        match self {
            Self::F32 => 0,
            Self::F16 => 1,
            Self::Q4_0 => 2,
            Self::Q4_1 => 3,
            Self::Q5_0 => 6,
            Self::Q5_1 => 7,
            Self::Q8_0 => 8,
            Self::Q8_1 => 9,
            Self::Q2K => 10,
            Self::Q3K => 11,
            Self::Q4K => 12,
            Self::Q5K => 13,
            Self::Q6K => 14,
            Self::Q8K => 15,
            // https://github.com/ggerganov/ggml/blob/29d87fc6676e7ed0cdfdec0804b06001d9c2bb44/include/ggml.h#L389
            Self::BF16 => 30,
        }
    }

    /// The block dtype
    pub fn cpu_zeros(&self, elem_count: usize) -> Box<dyn QuantizedType> {
        match self {
            Self::F32 => Box::new(vec![f32::zeros(); elem_count]),
            Self::F16 => Box::new(vec![f16::zeros(); elem_count]),
            Self::Q4_0 => Box::new(vec![BlockQ4_0::zeros(); elem_count / BlockQ4_0::BLCK_SIZE]),
            Self::Q4_1 => Box::new(vec![BlockQ4_1::zeros(); elem_count / BlockQ4_1::BLCK_SIZE]),
            Self::Q5_0 => Box::new(vec![BlockQ5_0::zeros(); elem_count / BlockQ5_0::BLCK_SIZE]),
            Self::Q5_1 => Box::new(vec![BlockQ5_1::zeros(); elem_count / BlockQ5_1::BLCK_SIZE]),
            Self::Q8_0 => Box::new(vec![BlockQ8_0::zeros(); elem_count / BlockQ8_0::BLCK_SIZE]),
            Self::Q8_1 => Box::new(vec![BlockQ8_1::zeros(); elem_count / BlockQ8_1::BLCK_SIZE]),
            Self::Q2K => Box::new(vec![BlockQ2K::zeros(); elem_count / BlockQ2K::BLCK_SIZE]),
            Self::Q3K => Box::new(vec![BlockQ3K::zeros(); elem_count / BlockQ3K::BLCK_SIZE]),
            Self::Q4K => Box::new(vec![BlockQ4K::zeros(); elem_count / BlockQ4K::BLCK_SIZE]),
            Self::Q5K => Box::new(vec![BlockQ5K::zeros(); elem_count / BlockQ5K::BLCK_SIZE]),
            Self::Q6K => Box::new(vec![BlockQ6K::zeros(); elem_count / BlockQ6K::BLCK_SIZE]),
            Self::Q8K => Box::new(vec![BlockQ8K::zeros(); elem_count / BlockQ8K::BLCK_SIZE]),
            Self::BF16 => Box::new(vec![bf16::zeros(); elem_count]),
        }
    }
    /// The type size for blocks in bytes.
    pub fn type_size(&self) -> usize {
        use k_quants::*;
        match self {
            Self::F32 => 4,
            Self::F16 | Self::BF16 => 2,
            Self::Q4_0 => std::mem::size_of::<BlockQ4_0>(),
            Self::Q4_1 => std::mem::size_of::<BlockQ4_1>(),
            Self::Q5_0 => std::mem::size_of::<BlockQ5_0>(),
            Self::Q5_1 => std::mem::size_of::<BlockQ5_1>(),
            // https://github.com/ggerganov/llama.cpp/blob/468ea24fb4633a0d681f7ac84089566c1c6190cb/ggml.c#L932
            Self::Q8_0 => std::mem::size_of::<BlockQ8_0>(),
            Self::Q8_1 => std::mem::size_of::<BlockQ8_1>(),
            Self::Q2K => std::mem::size_of::<BlockQ2K>(),
            Self::Q3K => std::mem::size_of::<BlockQ3K>(),
            Self::Q4K => std::mem::size_of::<BlockQ4K>(),
            Self::Q5K => std::mem::size_of::<BlockQ5K>(),
            Self::Q6K => std::mem::size_of::<BlockQ6K>(),
            Self::Q8K => std::mem::size_of::<BlockQ8K>(),
        }
    }

    /// The block size, i.e. the number of elements stored in each block.
    pub fn block_size(&self) -> usize {
        match self {
            Self::F32 => 1,
            Self::F16 | Self::BF16 => 1,
            Self::Q4_0 => k_quants::QK4_0,
            Self::Q4_1 => k_quants::QK4_1,
            Self::Q5_0 => k_quants::QK5_0,
            Self::Q5_1 => k_quants::QK5_1,
            Self::Q8_0 => k_quants::QK8_0,
            Self::Q8_1 => k_quants::QK8_1,
            Self::Q2K | Self::Q3K | Self::Q4K | Self::Q5K | Self::Q6K | Self::Q8K => k_quants::QK_K,
        }
    }
}

// A version of GgmlType without `vec_dot` so that it can be dyn boxed.
pub trait QuantizedType: Send + Sync + std::fmt::Debug {
    fn dtype(&self) -> GgmlDType;
    fn matmul_t(&self, mkn: (usize, usize, usize), lhs: &[f32], dst: &mut [f32]) -> Result<()>;
    fn dequantize(&self, elem_count: usize) -> Result<CpuStorage>;
    fn storage_size_in_bytes(&self) -> usize;
    fn as_ptr(&self) -> *const u8;
    fn block_size(&self) -> usize;
    #[allow(clippy::wrong_self_convention)]
    fn from_float(&mut self, xs: &[f32]);
    fn size(&self) -> usize;
}

impl<T: k_quants::GgmlType + Send + Sync + std::fmt::Debug> QuantizedType for Vec<T> {
    fn matmul_t(&self, mkn: (usize, usize, usize), lhs: &[f32], dst: &mut [f32]) -> Result<()> {
        k_quants::matmul(mkn, lhs, self.as_slice(), dst)
    }

    fn size(&self) -> usize {
        self.len() * core::mem::size_of::<T>()
    }

    fn from_float(&mut self, xs: &[f32]) {
        T::from_float(xs, self)
    }

    fn dtype(&self) -> GgmlDType {
        T::DTYPE
    }

    fn block_size(&self) -> usize {
        T::BLCK_SIZE
    }

    fn dequantize(&self, elem_count: usize) -> Result<CpuStorage> {
        let mut ys = vec![0.0f32; elem_count];
        T::to_float(self.as_slice(), &mut ys);
        Ok(CpuStorage::F32(ys))
    }

    fn storage_size_in_bytes(&self) -> usize {
        self.len() * std::mem::size_of::<T>()
    }

    fn as_ptr(&self) -> *const u8 {
        self.as_ptr() as *const u8
    }
}

impl<B: QuantizedBackend> std::fmt::Debug for QTensor<B> {
    fn fmt(&self, f: &mut std::fmt::Formatter) -> std::fmt::Result {
        write!(f, "QTensor[{:?}; {:?}]", self.shape, self.dtype())
    }
}

fn check_shape(shape: &Shape, block_size: usize) -> Result<()> {
    let dims = shape.dims();
    if dims.is_empty() {
        crate::bail!("scalar tensor cannot be quantized {shape:?}")
    }
    if !dims[dims.len() - 1].is_multiple_of(block_size) {
        crate::bail!(
            "quantized tensor must have their last dim divisible by block size {shape:?} {}",
            block_size
        )
    }
    Ok(())
}

impl<QB: QuantizedBackend> QTensor<QB> {
    pub fn new<S: Into<Shape>>(storage: QB, shape: S) -> Result<Self> {
        let shape = shape.into();
        check_shape(&shape, storage.block_size())?;
        Ok(Self { storage, shape })
    }

    pub fn quantize(src: &Tensor<QB::Storage>, dtype: GgmlDType) -> Result<Self>
    where
        QB::Storage: BackendStorage<Device = QB::Device>,
    {
        let shape = src.shape();
        let block_size = dtype.block_size();
        check_shape(shape, block_size)?;
        let src = src.to_dtype(crate::DType::F32)?.flatten_all()?;
        let elem_count = shape.elem_count();
        if !elem_count.is_multiple_of(block_size) {
            crate::bail!(
                "tensor size ({shape:?}) is not divisible by block size {}",
                block_size
            )
        }
        let mut storage = src.device().qzeros(elem_count, dtype)?;
        storage.quantize(&src.storage())?;
        Ok(Self {
            storage,
            shape: shape.clone(),
        })
    }

    pub fn dtype(&self) -> GgmlDType {
        self.storage.dtype()
    }

    pub fn device(&self) -> QB::Device {
        self.storage.device().as_ref().clone()
    }

    pub fn rank(&self) -> usize {
        self.shape.rank()
    }

    pub fn shape(&self) -> &Shape {
        &self.shape
    }

    pub fn dequantize(&self) -> Result<Tensor<QB::Storage>> {
        let storage = self.storage.dequantize(self.shape.elem_count())?;
        let none = crate::op::BackpropOp::none();
        Ok(crate::tensor::from_storage(
            storage,
            self.shape.clone(),
            none,
            false,
        ))
    }

    pub fn dequantize_f16(&self) -> Result<Tensor<QB::Storage>> {
        // In the CUDA case, we have a specialized kernel as this can be useful for volta
        // architectures. https://github.com/huggingface/candle/issues/2136

        let s = self.storage.dequantize(self.shape.elem_count())?;
        let none = crate::op::BackpropOp::none();

        crate::tensor::from_storage(s, self.shape.clone(), none, false).to_dtype(crate::DType::F16)

        /*
        TODO: fix cuda specific kernel
        match &self.storage {
            QStorage::Cuda(s) => {
                let s = s.dequantize_f16(self.shape.elem_count())?;
                let none = crate::op::BackpropOp::none();
                Ok(
                    crate::tensor::from_storage(s.into(), self.shape.clone(), none, false)
                        .to_device(device)?,
                )
            }
        */
    }

    pub fn storage_size_in_bytes(&self) -> usize {
        self.storage.storage_size_in_bytes()
    }

    pub fn data(&self) -> Result<Cow<'_, [u8]>> {
        self.storage.data()
    }
}

#[derive(Clone, Debug)]
pub enum QMatMul<QB>
where
    QB: QuantizedBackend,
{
    QTensor(std::sync::Arc<QTensor<QB>>),
    Tensor(Tensor<QB::Storage>),
    TensorF16(Tensor<QB::Storage>),
}

thread_local! {
    static DEQUANTIZE_ALL: bool = {
        match std::env::var("CANDLE_DEQUANTIZE_ALL") {
            Ok(s) => {
                !s.is_empty() && s != "0"
            },
            Err(_) => false,
        }
    }
}

thread_local! {
    static DEQUANTIZE_ALL_F16: bool = {
        match std::env::var("CANDLE_DEQUANTIZE_ALL_F16") {
            Ok(s) => {
                !s.is_empty() && s != "0"
            },
            Err(_) => false,
        }
    }
}

impl<B: QuantizedBackend> QMatMul<B> {
    pub fn from_arc(qtensor: std::sync::Arc<QTensor<B>>) -> Result<Self> {
        let dequantize = match qtensor.dtype() {
            GgmlDType::F32 | GgmlDType::F16 | GgmlDType::BF16 => true,
            _ => DEQUANTIZE_ALL.with(|b| *b),
        };
        let t = if dequantize {
            let storage = qtensor.storage.dequantize(qtensor.shape.elem_count())?;
            let tensor = Tensor::from_storage(
                storage,
                qtensor.shape.clone(),
                crate::op::BackpropOp::none(),
                false,
            );
            Self::Tensor(tensor)
            //let device: B::Device = qtensor.device();
            //let tensor: Tensor<B::Storage> = qtensor.dequantize(&device)?;
            //Self::Tensor(tensor)
        } else if DEQUANTIZE_ALL_F16.with(|b| *b) {
            let tensor = qtensor.dequantize_f16()?;
            Self::TensorF16(tensor)
        } else {
            Self::QTensor(qtensor)
        };
        Ok(t)
    }

    pub fn from_qtensor(qtensor: QTensor<B>) -> Result<Self> {
        Self::from_arc(std::sync::Arc::new(qtensor))
    }

    pub fn dequantize_f16(&self) -> Result<Tensor<B::Storage>> {
        match self {
            Self::QTensor(t) => t.dequantize_f16(),
            Self::Tensor(t) => t.to_dtype(DType::F16),
            Self::TensorF16(t) => Ok(t.clone()),
        }
    }

    pub fn forward_via_f16(&self, xs: &Tensor<B::Storage>) -> Result<Tensor<B::Storage>> {
        let w = self.dequantize_f16()?;
        let in_dtype = xs.dtype();
        let w = match *xs.dims() {
            [b1, b2, _, _] => w.broadcast_left((b1, b2))?.t()?,
            [bsize, _, _] => w.broadcast_left(bsize)?.t()?,
            _ => w.t()?,
        };
        xs.to_dtype(DType::F16)?.matmul(&w)?.to_dtype(in_dtype)
    }
}

impl crate::CustomOp1<CpuStorage> for QTensor<QCpuStorage> {
    fn name(&self) -> &'static str {
        "qmatmul"
    }

    fn cpu_fwd(
        &self,
        storage: &crate::CpuStorage,
        layout: &crate::Layout,
    ) -> Result<(crate::CpuStorage, Shape)> {
        if !layout.is_contiguous() {
            crate::bail!("input tensor is not contiguous {layout:?}")
        }
        let src_shape = layout.shape();
        // self is transposed so n is first then k.
        let (n, k) = self.shape.dims2()?;
        if src_shape.rank() < 2 {
            crate::bail!("input tensor has only one dimension {layout:?}")
        }
        let mut dst_shape = src_shape.dims().to_vec();
        let last_k = dst_shape.pop().context("empty dst_shape")?;
        if last_k != k {
            crate::bail!("input tensor {layout:?} incompatible with {:?}", self.shape)
        }
        dst_shape.push(n);
        let dst_shape = Shape::from(dst_shape);

        let slice = storage.as_slice::<f32>()?;
        let slice = &slice[layout.start_offset()..layout.start_offset() + src_shape.elem_count()];
        let mut dst_storage = vec![0f32; dst_shape.elem_count()];
        self.storage
            .0
            .matmul_t((dst_shape.elem_count() / n, k, n), slice, &mut dst_storage)?;
        Ok((crate::CpuStorage::F32(dst_storage), dst_shape))
    }

    fn metal_fwd(
        &self,
        _: &crate::MetalStorage,
        _: &crate::Layout,
    ) -> Result<(crate::MetalStorage, Shape)> {
        crate::bail!("Invalid storage")
    }

    fn cuda_fwd(
        &self,
        _: &crate::CudaStorage,
        _: &crate::Layout,
    ) -> Result<(crate::CudaStorage, Shape)> {
        crate::bail!("Invalid storage")
    }
}

impl crate::CustomOp1<MetalStorage> for QTensor<QMetalStorage> {
    fn name(&self) -> &'static str {
        "qmatmul"
    }

    fn cpu_fwd(
        &self,
        _: &crate::CpuStorage,
        _: &crate::Layout,
    ) -> Result<(crate::CpuStorage, Shape)> {
        crate::bail!("Invalid storage")
    }

    fn metal_fwd(
        &self,
        storage: &crate::MetalStorage,
        layout: &crate::Layout,
    ) -> Result<(crate::MetalStorage, Shape)> {
        self.storage.fwd(&self.shape, storage, layout)
    }

    fn cuda_fwd(
        &self,
        _: &crate::CudaStorage,
        _: &crate::Layout,
    ) -> Result<(crate::CudaStorage, Shape)> {
        crate::bail!("Invalid storage")
    }
}

impl crate::CustomOp1<CudaStorage> for QTensor<QCudaStorage> {
    fn name(&self) -> &'static str {
        "qmatmul"
    }

    fn cpu_fwd(
        &self,
        _: &crate::CpuStorage,
        _: &crate::Layout,
    ) -> Result<(crate::CpuStorage, Shape)> {
        crate::bail!("Invalid storage")
    }

    fn metal_fwd(
        &self,
        _: &crate::MetalStorage,
        _: &crate::Layout,
    ) -> Result<(crate::MetalStorage, Shape)> {
        crate::bail!("Invalid storage")
    }

    fn cuda_fwd(
        &self,
        storage: &crate::CudaStorage,
        layout: &crate::Layout,
    ) -> Result<(crate::CudaStorage, Shape)> {
        self.storage.fwd(&self.shape, storage, layout)
    }
}

impl crate::CustomOp1<Storage> for QTensor<QStorage> {
    fn name(&self) -> &'static str {
        "qmatmul"
    }

    fn cpu_fwd(
        &self,
        storage: &crate::CpuStorage,
        layout: &crate::Layout,
    ) -> Result<(crate::CpuStorage, Shape)> {
        if !layout.is_contiguous() {
            crate::bail!("input tensor is not contiguous {layout:?}")
        }
        let src_shape = layout.shape();
        // self is transposed so n is first then k.
        let (n, k) = self.shape.dims2()?;
        if src_shape.rank() < 2 {
            crate::bail!("input tensor has only one dimension {layout:?}")
        }
        let mut dst_shape = src_shape.dims().to_vec();
        let last_k = dst_shape.pop().context("empty dst_shape")?;
        if last_k != k {
            crate::bail!("input tensor {layout:?} incompatible with {:?}", self.shape)
        }
        dst_shape.push(n);
        let dst_shape = Shape::from(dst_shape);
        #[allow(clippy::infallible_destructuring_match)]
        let self_storage = match &self.storage {
            QStorage::Cpu(storage) => storage,
            QStorage::Metal(_) | QStorage::Cuda(_) => crate::bail!("Invalid storage"),
        };
        let slice = storage.as_slice::<f32>()?;
        let slice = &slice[layout.start_offset()..layout.start_offset() + src_shape.elem_count()];
        let mut dst_storage = vec![0f32; dst_shape.elem_count()];
        self_storage
            .0
            .matmul_t((dst_shape.elem_count() / n, k, n), slice, &mut dst_storage)?;
        Ok((crate::CpuStorage::F32(dst_storage), dst_shape))
    }

    fn metal_fwd(
        &self,
        storage: &crate::MetalStorage,
        layout: &crate::Layout,
    ) -> Result<(crate::MetalStorage, Shape)> {
        let self_storage = match &self.storage {
            QStorage::Metal(metal) => metal,
            _ => unreachable!("Cannot call metal matmul on non metal QTensor"),
        };
        self_storage.fwd(&self.shape, storage, layout)
    }

    fn cuda_fwd(
        &self,
        storage: &crate::CudaStorage,
        layout: &crate::Layout,
    ) -> Result<(crate::CudaStorage, Shape)> {
        let self_storage = match &self.storage {
            QStorage::Cuda(cuda) => cuda,
            _ => unreachable!("Cannot call cuda matmul on non cuda QTensor"),
        };
        self_storage.fwd(&self.shape, storage, layout)
    }
}

impl<QB: QuantizedBackend> crate::Module<QB::Storage> for QMatMul<QB>
where
    QTensor<QB>: CustomOp1<QB::Storage>,
{
    fn forward(&self, xs: &Tensor<QB::Storage>) -> Result<Tensor<QB::Storage>> {
        match self {
            Self::QTensor(t) => xs.apply_op1_no_bwd(t.as_ref()),
            Self::Tensor(w) => {
                let w = match *xs.dims() {
                    [b1, b2, _, _] => w.broadcast_left((b1, b2))?.t()?,
                    [bsize, _, _] => w.broadcast_left(bsize)?.t()?,
                    _ => w.t()?,
                };
                xs.matmul(&w)
            }
            Self::TensorF16(w) => {
                let in_dtype = xs.dtype();
                let w = match *xs.dims() {
                    [b1, b2, _, _] => w.broadcast_left((b1, b2))?.t()?,
                    [bsize, _, _] => w.broadcast_left(bsize)?.t()?,
                    _ => w.t()?,
                };
                xs.to_dtype(DType::F16)?.matmul(&w)?.to_dtype(in_dtype)
            }
        }
    }
}<|MERGE_RESOLUTION|>--- conflicted
+++ resolved
@@ -175,7 +175,7 @@
     }
 
     fn quantize(&mut self, src: &Self::Storage) -> Result<()> {
-        self.0.from_float(src.as_slice::<f32>()?)?;
+        self.0.from_float(src.as_slice::<f32>()?);
         Ok(())
     }
 
@@ -233,13 +233,7 @@
 
     fn quantize(&mut self, src: &Storage) -> Result<()> {
         match (self, src) {
-<<<<<<< HEAD
             (QStorage::Cpu(storage), Storage::Cpu(src)) => storage.quantize(src)?,
-=======
-            (QStorage::Cpu(storage), Storage::Cpu(src)) => {
-                storage.from_float(src.as_slice::<f32>()?);
-            }
->>>>>>> bffa5e1a
             (QStorage::Metal(storage), Storage::Metal(src)) => storage.quantize(src)?,
             (QStorage::Cuda(storage), Storage::Cuda(src)) => storage.quantize(src)?,
             _ => crate::bail!("Invalid dequantize storage locations do not match"),
