--- conflicted
+++ resolved
@@ -50,6 +50,28 @@
         Err(Error::NotCompiledWithCudaSupport)
     }
 
+    pub fn quantize_imatrix(
+        &mut self,
+        _src: &MetalStorage,
+        _imatrix_weights: &[f32],
+        _n_per_row: usize,
+    ) -> Result<()> {
+        Err(Error::NotCompiledWithMetalSupport)
+    }
+
+    pub fn quantize_imatrix_onto(
+        &mut self,
+        _src: &crate::CpuStorage,
+        _imatrix_weights: &[f32],
+        _n_per_row: usize,
+    ) -> Result<()> {
+        Err(Error::NotCompiledWithMetalSupport)
+    }
+
+    pub fn quantize_onto(&mut self, _src: &crate::CpuStorage) -> Result<()> {
+        Err(Error::NotCompiledWithCudaSupport)
+    }
+
     pub fn storage_size_in_bytes(&self) -> usize {
         0
     }
@@ -63,7 +85,10 @@
         Err(Error::NotCompiledWithMetalSupport)
     }
 
-<<<<<<< HEAD
+    pub fn data(&self) -> Result<Vec<u8>> {
+        Err(Error::NotCompiledWithMetalSupport)
+    }
+
     pub fn indexed_moe_forward(
         &self,
         _: &crate::Shape,
@@ -75,8 +100,6 @@
         Err(Error::NotCompiledWithMetalSupport)
     }
 
-=======
->>>>>>> 9ca71dee
     pub fn data(&self) -> Result<Vec<u8>> {
         Err(Error::NotCompiledWithMetalSupport)
     }
