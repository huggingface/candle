use super::{GgmlDType, QStorage};
use crate::backend::BackendStorage;
use crate::{DType, MetalDevice, MetalError, MetalStorage, Result, Shape};
use metal::Buffer;
use std::sync::Arc;

pub struct QMetalStorage {
    dtype: GgmlDType,
    device: MetalDevice,
    buffer: Arc<Buffer>,
}

impl QMetalStorage {
    pub fn zeros(device: &MetalDevice, elem_count: usize, dtype: GgmlDType) -> Result<Self> {
        let size = elem_count * dtype.type_size() / dtype.block_size();
        let buffer = device.allocate_zeros(size)?;
        Ok(Self {
            buffer,
            device: device.clone(),
            dtype,
        })
    }

    pub fn dtype(&self) -> GgmlDType {
        self.dtype
    }

    pub fn device(&self) -> &MetalDevice {
        &self.device
    }

    pub fn buffer(&self) -> &Buffer {
        &self.buffer
    }

    pub fn dequantize(&self, elem_count: usize) -> Result<MetalStorage> {
        use crate::quantized::k_quants::GgmlType;
        let buffer = self.device.new_buffer_managed(self.buffer.length())?;

        {
            // Ensure current work is complete on the device
            self.device.synchronize()?;

            // Setup the blit encoder to perform the copy operation
            let command_buffer = self.device.command_queue().new_command_buffer();
            let blit = command_buffer.new_blit_command_encoder();
            blit.copy_from_buffer(&self.buffer, 0, &buffer, 0, self.buffer.length());
            blit.end_encoding();
            command_buffer.commit();
            command_buffer.wait_until_completed();
        }

        let mut out = vec![0.0; elem_count];
        let block_len = elem_count / self.dtype.block_size();
        match self.dtype {
            GgmlDType::F32 => {
                let vec: Vec<f32> = read_to_vec(&buffer, block_len);
                f32::to_float(&vec, &mut out)?;
            }
            GgmlDType::F16 => {
                let vec: Vec<half::f16> = read_to_vec(&buffer, block_len);
                half::f16::to_float(&vec, &mut out)?;
            }
            GgmlDType::Q4_0 => {
                let vec: Vec<crate::quantized::BlockQ4_0> = read_to_vec(&buffer, block_len);
                crate::quantized::BlockQ4_0::to_float(&vec, &mut out)?;
            }
            GgmlDType::Q4_1 => {
                let vec: Vec<crate::quantized::BlockQ4_1> = read_to_vec(&buffer, block_len);
                crate::quantized::BlockQ4_1::to_float(&vec, &mut out)?;
            }
            GgmlDType::Q5_0 => {
                let vec: Vec<crate::quantized::BlockQ5_0> = read_to_vec(&buffer, block_len);
                crate::quantized::BlockQ5_0::to_float(&vec, &mut out)?;
            }
            GgmlDType::Q5_1 => {
                let vec: Vec<crate::quantized::BlockQ5_1> = read_to_vec(&buffer, block_len);
                crate::quantized::BlockQ5_1::to_float(&vec, &mut out)?;
            }
            GgmlDType::Q8_0 => {
                let vec: Vec<crate::quantized::BlockQ8_0> = read_to_vec(&buffer, block_len);
                crate::quantized::BlockQ8_0::to_float(&vec, &mut out)?;
            }
            GgmlDType::Q8_1 => {
                let vec: Vec<crate::quantized::BlockQ8_1> = read_to_vec(&buffer, block_len);
                crate::quantized::BlockQ8_1::to_float(&vec, &mut out)?;
            }
            GgmlDType::Q2K => {
                let vec: Vec<crate::quantized::BlockQ2K> = read_to_vec(&buffer, block_len);
                crate::quantized::BlockQ2K::to_float(&vec, &mut out)?;
            }
            GgmlDType::Q3K => {
                let vec: Vec<crate::quantized::BlockQ3K> = read_to_vec(&buffer, block_len);
                crate::quantized::BlockQ3K::to_float(&vec, &mut out)?;
            }
            GgmlDType::Q4K => {
                let vec: Vec<crate::quantized::BlockQ4K> = read_to_vec(&buffer, block_len);
                crate::quantized::BlockQ4K::to_float(&vec, &mut out)?;
            }
            GgmlDType::Q5K => {
                let vec: Vec<crate::quantized::BlockQ5K> = read_to_vec(&buffer, block_len);
                crate::quantized::BlockQ5K::to_float(&vec, &mut out)?;
            }
            GgmlDType::Q6K => {
                let vec: Vec<crate::quantized::BlockQ6K> = read_to_vec(&buffer, block_len);
                crate::quantized::BlockQ6K::to_float(&vec, &mut out)?;
            }
            GgmlDType::Q8K => {
                let vec: Vec<crate::quantized::BlockQ8K> = read_to_vec(&buffer, block_len);
                crate::quantized::BlockQ8K::to_float(&vec, &mut out)?;
            }
        }

        let buffer = self.device.new_buffer_with_data(&out)?;
        Ok(MetalStorage::new(
            buffer,
            self.device.clone(),
            elem_count,
            DType::F32,
        ))
    }

    pub fn quantize(&mut self, src: &MetalStorage) -> Result<()> {
        // Quantization only happens on CPU for now.
        let src = src.to_cpu::<f32>()?;
        let elem_count = src.len();
        let src = crate::Storage::Cpu(crate::CpuStorage::F32(src));
        let mut qcpu_storage = crate::Device::Cpu.qzeros(elem_count, self.dtype)?;
        qcpu_storage.quantize(&src)?;
        let buffer = self.device.new_buffer_with_data(&qcpu_storage.data()?)?;
        self.buffer = buffer;
        Ok(())
    }

    pub fn storage_size_in_bytes(&self) -> usize {
        self.buffer.length() as usize
    }

    pub fn fwd(
        &self,
        self_shape: &Shape,
        storage: &MetalStorage,
        layout: &crate::Layout,
    ) -> Result<(MetalStorage, Shape)> {
        if !layout.is_contiguous() {
            crate::bail!("input tensor is not contiguous {layout:?}")
        }
        let src_shape = layout.shape();
        // self is transposed so n is first then k.
        if src_shape.rank() < 2 {
            crate::bail!("input tensor has only one dimension {layout:?}")
        }
        let (n, k) = self_shape.dims2()?;
        let mut dst_shape = src_shape.dims().to_vec();

        // We always use a single batch dimension and stack all the tensors in the batch on the
        // second dimension as the implementation in candle-metal-kernels doesn't handle batch
        // properly.
        let m = match dst_shape.len() {
            3 => dst_shape[0] * dst_shape[1],
            2 => dst_shape[0],
            n => crate::bail!("Invalid rank {n} for quantized matmul metal"),
        };
        let last_k = dst_shape.pop().unwrap();
        if last_k != k {
            crate::bail!("input tensor {layout:?} incompatible with {:?}", self_shape)
        }
        dst_shape.push(n);
        let dst_shape = Shape::from(dst_shape);
        let device = storage.device().clone();
        let dst = device.new_buffer(dst_shape.elem_count(), DType::F32, "qmatmul")?;
<<<<<<< HEAD
        let command_encoder = self.device.command_encoder()?;
        candle_metal_kernels::call_quantized_matmul_t(
            device.metal_device(),
            &command_encoder,
            device.kernels(),
            self.dtype.into(),
            (b, m, n, k),
            storage.buffer(),
            layout.start_offset() * storage.dtype().size_in_bytes(),
            &self.buffer,
            &dst,
        )
        .map_err(MetalError::from)?;
=======
        let command_buffer = device.command_buffer()?;
        // In some cases it would be better to use the mm variant, though it has its drawbacks
        // around memory alignemnt.
        for batch_id in 0..m {
            candle_metal_kernels::call_quantized_matmul_mv_t(
                device.device(),
                &command_buffer,
                device.kernels(),
                self.dtype.into(),
                (1, 1, n, k),
                storage.buffer(),
                (layout.start_offset() + batch_id * k) * storage.dtype().size_in_bytes(),
                &self.buffer,
                batch_id * n * DType::F32.size_in_bytes(),
                &dst,
            )
            .map_err(MetalError::from)?;
        }
>>>>>>> 287013ef
        let dst_storage = crate::MetalStorage::new(dst, device, dst_shape.elem_count(), DType::F32);
        Ok((dst_storage, dst_shape))
    }
}

pub fn load_quantized<T: super::GgmlType + Send + Sync + 'static>(
    device: &MetalDevice,
    data: &[T],
) -> Result<QStorage> {
    let buffer = device.new_buffer_with_data(data)?;
    let device = device.clone();
    Ok(QStorage::Metal(QMetalStorage {
        dtype: T::DTYPE,
        device,
        buffer,
    }))
}

fn read_to_vec<T: Clone>(buffer: &Buffer, n: usize) -> Vec<T> {
    let ptr = buffer.contents() as *const T;
    assert!(!ptr.is_null());
    let slice = unsafe { std::slice::from_raw_parts(ptr, n) };
    slice.to_vec()
}

impl From<GgmlDType> for candle_metal_kernels::GgmlDType {
    fn from(value: GgmlDType) -> Self {
        match value {
            GgmlDType::Q4_0 => candle_metal_kernels::GgmlDType::Q4_0,
            GgmlDType::Q4_1 => candle_metal_kernels::GgmlDType::Q4_1,
            GgmlDType::Q5_0 => candle_metal_kernels::GgmlDType::Q5_0,
            GgmlDType::Q5_1 => candle_metal_kernels::GgmlDType::Q5_1,
            GgmlDType::Q8_0 => candle_metal_kernels::GgmlDType::Q8_0,
            GgmlDType::Q8_1 => candle_metal_kernels::GgmlDType::Q8_1,
            GgmlDType::Q2K => candle_metal_kernels::GgmlDType::Q2K,
            GgmlDType::Q3K => candle_metal_kernels::GgmlDType::Q3K,
            GgmlDType::Q4K => candle_metal_kernels::GgmlDType::Q4K,
            GgmlDType::Q5K => candle_metal_kernels::GgmlDType::Q5K,
            GgmlDType::Q6K => candle_metal_kernels::GgmlDType::Q6K,
            GgmlDType::Q8K => candle_metal_kernels::GgmlDType::Q8K,
            GgmlDType::F16 => candle_metal_kernels::GgmlDType::F16,
            GgmlDType::F32 => candle_metal_kernels::GgmlDType::F32,
        }
    }
}<|MERGE_RESOLUTION|>--- conflicted
+++ resolved
@@ -169,28 +169,14 @@
         let dst_shape = Shape::from(dst_shape);
         let device = storage.device().clone();
         let dst = device.new_buffer(dst_shape.elem_count(), DType::F32, "qmatmul")?;
-<<<<<<< HEAD
-        let command_encoder = self.device.command_encoder()?;
-        candle_metal_kernels::call_quantized_matmul_t(
-            device.metal_device(),
-            &command_encoder,
-            device.kernels(),
-            self.dtype.into(),
-            (b, m, n, k),
-            storage.buffer(),
-            layout.start_offset() * storage.dtype().size_in_bytes(),
-            &self.buffer,
-            &dst,
-        )
-        .map_err(MetalError::from)?;
-=======
-        let command_buffer = device.command_buffer()?;
+        let command_encoder = device.command_encoder()?;
+
         // In some cases it would be better to use the mm variant, though it has its drawbacks
         // around memory alignemnt.
         for batch_id in 0..m {
             candle_metal_kernels::call_quantized_matmul_mv_t(
-                device.device(),
-                &command_buffer,
+                device.metal_device(),
+                &command_encoder,
                 device.kernels(),
                 self.dtype.into(),
                 (1, 1, n, k),
@@ -202,7 +188,6 @@
             )
             .map_err(MetalError::from)?;
         }
->>>>>>> 287013ef
         let dst_storage = crate::MetalStorage::new(dst, device, dst_shape.elem_count(), DType::F32);
         Ok((dst_storage, dst_shape))
     }
