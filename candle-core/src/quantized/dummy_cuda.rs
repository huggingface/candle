--- conflicted
+++ resolved
@@ -54,6 +54,28 @@
         Err(Error::NotCompiledWithCudaSupport)
     }
 
+    pub fn quantize_imatrix(
+        &mut self,
+        _src: &CudaStorage,
+        _imatrix_weights: &[f32],
+        _n_per_row: usize,
+    ) -> Result<()> {
+        Err(Error::NotCompiledWithCudaSupport)
+    }
+
+    pub fn quantize_imatrix_onto(
+        &mut self,
+        _src: &crate::CpuStorage,
+        _imatrix_weights: &[f32],
+        _n_per_row: usize,
+    ) -> Result<()> {
+        Err(Error::NotCompiledWithCudaSupport)
+    }
+
+    pub fn quantize_onto(&mut self, _src: &crate::CpuStorage) -> Result<()> {
+        Err(Error::NotCompiledWithCudaSupport)
+    }
+
     pub fn storage_size_in_bytes(&self) -> usize {
         0
     }
@@ -67,7 +89,10 @@
         Err(Error::NotCompiledWithCudaSupport)
     }
 
-<<<<<<< HEAD
+    pub fn data(&self) -> Result<Vec<u8>> {
+        Err(Error::NotCompiledWithCudaSupport)
+    }
+
     pub fn indexed_moe_forward(
         &self,
         _: &crate::Shape,
@@ -79,8 +104,6 @@
         Err(Error::NotCompiledWithCudaSupport)
     }
 
-=======
->>>>>>> 9ca71dee
     pub fn data(&self) -> Result<Vec<u8>> {
         Err(Error::NotCompiledWithCudaSupport)
     }
