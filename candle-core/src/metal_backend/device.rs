use crate::{DType, Result};
use candle_metal_kernels::{
    metal::{
        BlitCommandEncoder, Buffer, BufferMap, Commands, ComputeCommandEncoder, ComputePipeline,
        Device, MTLResourceOptions,
    },
    Kernels,
};
use objc2_foundation::NSURL;
use objc2_metal::{MTLCaptureDescriptor, MTLCaptureDestination, MTLCaptureManager};
use std::ffi::CStr;
use std::path::Path;
use std::sync::{
    atomic::{AtomicUsize, Ordering},
    Arc, Mutex, RwLock,
};

use super::MetalError;

/// Unique identifier for metal devices.
#[derive(Clone, Copy, Debug, PartialEq, Eq, Hash)]
pub struct DeviceId(usize);

impl DeviceId {
    pub(crate) fn new() -> Self {
        // https://users.rust-lang.org/t/idiomatic-rust-way-to-generate-unique-id/33805
        use std::sync::atomic;
        static COUNTER: atomic::AtomicUsize = atomic::AtomicUsize::new(1);
        Self(COUNTER.fetch_add(1, atomic::Ordering::Relaxed))
    }
}

#[derive(Clone)]
pub(crate) struct AllocationPolicy {
    /// Maximum number of bytes we allow to be newly allocated since the last
    /// synchronization point before forcing a sync to reclaim temporaries.
    pending_allocation_bytes_limit: usize,
    /// Maximum bytes to keep cached for reuse.
    cache_limit_bytes: usize,
}

impl Default for AllocationPolicy {
    fn default() -> Self {
        const DEFAULT_PENDING: usize = 4 * 1024 * 1024 * 1024; // 4 GiB
        const MIN_PENDING: usize = 512 * 1024 * 1024; // 512 MiB
        const MAX_PENDING: usize = 12 * 1024 * 1024 * 1024; // 12 GiB
        const MIN_CACHE_LIMIT: usize = 64 * 1024 * 1024; // 64 MiB
        const HW_MEMSIZE_KEY: &CStr = c"hw.memsize";
        const IOGPU_WIRED_LIMIT_MB_KEY: &CStr = c"iogpu.wired_limit_mb";

        fn parse_env_mebibytes(var: &str) -> Option<usize> {
            std::env::var(var)
                .ok()
                .and_then(|value| value.trim().parse::<usize>().ok())
                .and_then(|mb| mb.checked_mul(1024 * 1024))
        }

        fn sysctl_usize(name: &CStr) -> Option<usize> {
            use libc::c_void;
            unsafe {
                let mut value: u64 = 0;
                let mut len = core::mem::size_of::<u64>();
                if libc::sysctlbyname(
                    name.as_ptr(),
                    &mut value as *mut u64 as *mut c_void,
                    &mut len as *mut usize,
                    std::ptr::null_mut(),
                    0,
                ) != 0
                {
                    return None;
                }
                if len == 0 {
                    None
                } else {
                    Some(value as usize)
                }
            }
        }

        fn system_memory_bytes() -> Option<usize> {
            const MEBIBYTE: usize = 1024 * 1024;
            const SYSTEM_RESERVE_FRACTION: usize = 4; // Keep at least 25% for the OS.
            const SYSTEM_RESERVE_MIN: usize = 2 * 1024 * 1024 * 1024; // 2 GiB floor.

            let hw_total = sysctl_usize(HW_MEMSIZE_KEY)?;

            let reserve = std::cmp::max(hw_total / SYSTEM_RESERVE_FRACTION, SYSTEM_RESERVE_MIN);
            let hw_budget = hw_total.saturating_sub(reserve);
            if hw_budget == 0 {
                return None;
            }

            let wired_limit_bytes = sysctl_usize(IOGPU_WIRED_LIMIT_MB_KEY).and_then(|limit_mb| {
                if limit_mb == 0 {
                    None
                } else {
                    limit_mb.checked_mul(MEBIBYTE)
                }
            });

            if let Some(wired) = wired_limit_bytes {
                Some(std::cmp::min(wired, hw_budget))
            } else {
                Some(hw_budget)
            }
        }

        let pending_limit = parse_env_mebibytes("CANDLE_METAL_PENDING_LIMIT_MB")
            .or_else(|| system_memory_bytes().map(|mem| (mem / 3).clamp(MIN_PENDING, MAX_PENDING)))
            .unwrap_or(DEFAULT_PENDING);

        let cache_limit = parse_env_mebibytes("CANDLE_METAL_CACHE_LIMIT_MB")
            .unwrap_or_else(|| std::cmp::max(pending_limit / 2, MIN_CACHE_LIMIT));

        crate::metal_backend::device::AllocationPolicy {
            pending_allocation_bytes_limit: pending_limit,
            cache_limit_bytes: cache_limit,
        }
    }
}

#[derive(Clone)]
pub struct MetalDevice {
    /// Unique identifier, the registryID is not sufficient as it identifies the GPU rather than
    /// the device itself.
    pub(crate) id: DeviceId,

    /// Raw metal device: <https://developer.apple.com/documentation/metal/mtldevice?language=objc>
    pub(crate) device: Device,

    pub(crate) commands: Arc<RwLock<Commands>>,

    /// Simple allocator struct.
    /// The buffers are stored in size buckets since ML tends to use similar shapes over and over.
    /// We store the buffers in [`Arc`] because it's much faster than Obj-c internal ref counting
    /// (could be linked to FFI communication overhead).
    ///
    /// Whenever a buffer has a strong_count==1, we can reuse it, it means it was dropped in the
    /// graph calculation, and only we the allocator kept a reference to it, therefore it's free
    /// to be reused. However, in order for this to work, we need to guarantee the order of
    /// operation, so that this buffer is not being used by another kernel at the same time.
    /// Arc is the CPU reference count, it doesn't mean anything on the GPU side of things.
    ///
    /// Whenever we actually allocate a new buffer, we make a full sweep to clean up unused buffers
    /// (strong_count = 1).
    pub(crate) buffers: Arc<RwLock<BufferMap>>,

    /// Simple keeper struct to keep track of the already compiled kernels so we can reuse them.
    /// Heavily used by [`candle_metal_kernels`]
    pub(crate) kernels: Arc<Kernels>,
    /// Seed for random number generation.
    pub(crate) seed: Arc<Mutex<Buffer>>,
<<<<<<< HEAD
    /// Bytes newly allocated since the last GPU synchronization point. This is
    /// compared against `allocation_policy.pending_allocation_bytes_limit` to
    /// decide when to force a sync and reclaim temporaries.
    pub(crate) pending_allocation_bytes: Arc<AtomicUsize>,
    /// Allocation thresholds and cache budget.
    pub(crate) allocation_policy: AllocationPolicy,
=======
    /// Last seed value set on this device.
    pub(crate) seed_value: Arc<RwLock<u64>>,
>>>>>>> 08d7b640
}

// Resource options used for creating buffers. Shared storage mode allows both CPU and GPU to access the buffer.
pub const RESOURCE_OPTIONS: MTLResourceOptions =
    objc2_metal::MTLResourceOptions(MTLResourceOptions::StorageModeShared.bits());
//| MTLResourceOptions::HazardTrackingModeUntracked.bits(),
//);

// Resource options used for `new_private_buffer`. This uses `private` where supported.
#[cfg(target_os = "ios")]
pub const PRIVATE_RESOURCE_OPTIONS: MTLResourceOptions = MTLResourceOptions::StorageModeShared;
#[cfg(not(target_os = "ios"))]
pub const PRIVATE_RESOURCE_OPTIONS: MTLResourceOptions = MTLResourceOptions::StorageModePrivate;

impl std::fmt::Debug for MetalDevice {
    fn fmt(&self, f: &mut std::fmt::Formatter<'_>) -> std::fmt::Result {
        write!(f, "MetalDevice({:?})", self.id)
    }
}

impl std::ops::Deref for MetalDevice {
    type Target = Device;

    fn deref(&self) -> &Self::Target {
        &self.device
    }
}

impl MetalDevice {
    #[cfg(all(not(target_arch = "wasm32"), not(target_os = "ios")))]
    pub fn compile(
        &self,
        func_name: &'static str,
        kernel: ug::lang::ssa::Kernel,
    ) -> Result<ComputePipeline> {
        let mut buf = vec![];
        ug_metal::code_gen::gen(&mut buf, func_name, &kernel)?;
        let metal_code = String::from_utf8(buf)?;
        let lib = self
            .device
            .new_library_with_source(&metal_code, None)
            .map_err(MetalError::from)?;
        let func = lib
            .get_function(func_name, None)
            .map_err(MetalError::from)?;
        let pl = self
            .device
            .new_compute_pipeline_state_with_function(&func)
            .map_err(MetalError::from)?;
        Ok(pl)
    }

    pub fn id(&self) -> DeviceId {
        self.id
    }

    pub fn metal_device(&self) -> &Device {
        &self.device
    }

    fn drop_unused_buffers(&self) -> Result<()> {
        self.trim_buffer_cache_to(self.allocation_policy.cache_limit_bytes)
    }

    fn trim_buffer_cache_to(&self, limit: usize) -> Result<()> {
        let mut buffers = self.buffers.write().map_err(MetalError::from)?;
        let mut cached_bytes = 0usize;
        for (size, subbuffers) in buffers.iter() {
            for buffer in subbuffers.iter() {
                if Arc::strong_count(buffer) == 1 {
                    cached_bytes += *size;
                }
            }
        }
        if cached_bytes <= limit {
            return Ok(());
        }

        let mut bytes_to_drop = cached_bytes - limit;
        for (size, subbuffers) in buffers.iter_mut() {
            if bytes_to_drop == 0 {
                break;
            }
            subbuffers.retain(|buffer| {
                if bytes_to_drop == 0 {
                    return true;
                }
                if Arc::strong_count(buffer) == 1 {
                    bytes_to_drop = bytes_to_drop.saturating_sub(*size);
                    false
                } else {
                    true
                }
            });
        }
        Ok(())
    }

    pub fn command_encoder(&self) -> Result<ComputeCommandEncoder> {
        let commands = self.commands.write().map_err(MetalError::from)?;
        let (flush, command_encoder) = commands.command_encoder().map_err(MetalError::from)?;
        if flush {
            self.drop_unused_buffers()?
        }
        Ok(command_encoder)
    }

    pub fn blit_command_encoder(&self) -> Result<BlitCommandEncoder> {
        let commands = self.commands.write().map_err(MetalError::from)?;
        let (flush, command_encoder) = commands.blit_command_encoder().map_err(MetalError::from)?;
        if flush {
            self.drop_unused_buffers()?
        }
        Ok(command_encoder)
    }

    pub fn wait_until_completed(&self) -> Result<()> {
        let commands = self.commands.write().map_err(MetalError::from)?;
        commands.wait_until_completed().map_err(MetalError::from)?;
        Ok(())
    }

    pub fn kernels(&self) -> &Kernels {
        &self.kernels
    }

    pub fn device(&self) -> &Device {
        &self.device
    }

    /// Creates a new buffer (not necessarily zeroed).
    pub fn new_buffer(
        &self,
        element_count: usize,
        dtype: DType,
        _name: &str,
    ) -> Result<Arc<Buffer>> {
        let size = element_count * dtype.size_in_bytes();
        self.allocate_buffer(size)
    }

    /// Creates a new private buffer (not necessarily zeroed).
    ///
    /// This is intentionally not in the Metal buffer pool to allow the efficient implementation of persistent buffers.
    pub fn new_private_buffer(
        &self,
        element_count: usize,
        dtype: DType,
        _name: &str,
    ) -> Result<Arc<Buffer>> {
        let size = element_count * dtype.size_in_bytes();
        let buffer = self
            .device
            .new_buffer(size, PRIVATE_RESOURCE_OPTIONS)
            .map_err(MetalError::from)?;
        Ok(Arc::new(buffer))
    }

    /// Creates a new buffer from data.
    ///
    /// Does not require synchronization, as [newBufferWithBytes](https://developer.apple.com/documentation/metal/mtldevice/1433429-newbufferwithbytes)
    /// allocates the buffer and copies over the existing data before returning the MTLBuffer.
    pub fn new_buffer_with_data<T>(&self, data: &[T]) -> Result<Arc<Buffer>> {
        let size = core::mem::size_of_val(data);
        let new_buffer = self
            .device
            .new_buffer_with_data(data.as_ptr().cast(), size, RESOURCE_OPTIONS)
            .map_err(MetalError::from)?;
        let mut buffers = self.buffers.write().map_err(MetalError::from)?;

        let subbuffers = buffers.entry(size).or_insert(vec![]);

        let new_buffer = Arc::new(new_buffer);
        subbuffers.push(new_buffer.clone());
        Ok(new_buffer)
    }

    pub fn allocate_zeros(&self, size_in_bytes: usize) -> Result<Arc<Buffer>> {
        let buffer = self.allocate_buffer(size_in_bytes)?;
        let blit = self.blit_command_encoder()?;
        blit.set_label("zeros");
        blit.fill_buffer(&buffer, (0, buffer.length()), 0);
        blit.end_encoding();
        Ok(buffer)
    }

    /// The critical allocator algorithm
    pub fn allocate_buffer(&self, size: usize) -> Result<Arc<Buffer>> {
        let mut buffers = self.buffers.write().map_err(MetalError::from)?;
        if let Some(b) = find_available_buffer(size, &buffers) {
            // Cloning also ensures we increment the strong count
            return Ok(b.clone());
        }
        let size = buf_size(size);
        let subbuffers = buffers.entry(size).or_insert(vec![]);

        let new_buffer = self
            .device
            .new_buffer(size, RESOURCE_OPTIONS)
            .map_err(MetalError::from)?;
        let new_buffer = Arc::new(new_buffer);
        subbuffers.push(new_buffer.clone());
        drop(buffers);
        self.on_new_allocation(size)?;
        Ok(new_buffer)
    }

    /// Create a metal GPU capture trace on [`path`].
    pub fn capture<P: AsRef<Path>>(&self, path: P) -> Result<()> {
        let capture = unsafe { MTLCaptureManager::sharedCaptureManager() };
        let descriptor = MTLCaptureDescriptor::new();
        descriptor.setDestination(MTLCaptureDestination::GPUTraceDocument);
        descriptor.set_capture_device(self.device().as_ref());
        // The [set_output_url] call requires an absolute path so we convert it if needed.
        if path.as_ref().is_absolute() {
            let url = NSURL::from_file_path(path);
            descriptor.setOutputURL(url.as_deref());
        } else {
            let path = std::env::current_dir()?.join(path);
            let url = NSURL::from_file_path(path);
            descriptor.setOutputURL(url.as_deref());
        }

        capture
            .startCaptureWithDescriptor_error(&descriptor)
            .map_err(|e| MetalError::from(e.to_string()))?;
        Ok(())
    }

    fn on_new_allocation(&self, size: usize) -> Result<()> {
        let pending = self
            .pending_allocation_bytes
            .fetch_add(size, Ordering::AcqRel)
            .saturating_add(size);
        if pending >= self.allocation_policy.pending_allocation_bytes_limit {
            // Ensure the GPU processed the backlog so buffers can be reused.
            self.wait_until_completed()?;
            self.pending_allocation_bytes.store(0, Ordering::Release);
            // Drop part of the cache to keep the resident set under control.
            let target = self.allocation_policy.cache_limit_bytes / 2;
            self.trim_buffer_cache_to(target)?;
        }
        Ok(())
    }
}

fn buf_size(size: usize) -> usize {
    size.saturating_sub(1).next_power_of_two()
}

fn find_available_buffer(size: usize, buffers: &BufferMap) -> Option<Arc<Buffer>> {
    let mut best_buffer: Option<&Arc<Buffer>> = None;
    let mut best_buffer_size = usize::MAX;
    for (buffer_size, subbuffers) in buffers.iter() {
        if buffer_size >= &size && buffer_size < &best_buffer_size {
            for sub in subbuffers {
                if Arc::strong_count(sub) == 1 {
                    best_buffer = Some(sub);
                    best_buffer_size = *buffer_size;
                }
            }
        }
    }
    best_buffer.cloned()
}<|MERGE_RESOLUTION|>--- conflicted
+++ resolved
@@ -151,17 +151,14 @@
     pub(crate) kernels: Arc<Kernels>,
     /// Seed for random number generation.
     pub(crate) seed: Arc<Mutex<Buffer>>,
-<<<<<<< HEAD
     /// Bytes newly allocated since the last GPU synchronization point. This is
     /// compared against `allocation_policy.pending_allocation_bytes_limit` to
     /// decide when to force a sync and reclaim temporaries.
     pub(crate) pending_allocation_bytes: Arc<AtomicUsize>,
     /// Allocation thresholds and cache budget.
     pub(crate) allocation_policy: AllocationPolicy,
-=======
     /// Last seed value set on this device.
     pub(crate) seed_value: Arc<RwLock<u64>>,
->>>>>>> 08d7b640
 }
 
 // Resource options used for creating buffers. Shared storage mode allows both CPU and GPU to access the buffer.
