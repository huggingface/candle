--- conflicted
+++ resolved
@@ -2120,12 +2120,9 @@
             buffers: Arc::new(RwLock::new(HashMap::new())),
             kernels,
             seed,
-<<<<<<< HEAD
             pending_allocation_bytes: Arc::new(AtomicUsize::new(0)),
             allocation_policy: AllocationPolicy::default(),
-=======
             seed_value: Arc::new(RwLock::new(299792458)),
->>>>>>> 08d7b640
         })
     }
 
