--- conflicted
+++ resolved
@@ -2048,25 +2048,16 @@
         let device = Device::all().swap_remove(ordinal);
         let command_queue = device.new_command_queue().map_err(MetalError::from)?;
         let kernels = Arc::new(Kernels::new());
-<<<<<<< HEAD
         let seed = Arc::new(Mutex::new(
             device
                 .new_buffer_with_data(
-                    [299792458].as_ptr() as *const c_void,
+                    [299792458u64].as_ptr() as *const c_void,
                     4,
                     MTLResourceOptions::StorageModeManaged,
                 )
                 .map_err(MetalError::from)?,
         ));
         let commands = Commands::new(command_queue).map_err(MetalError::from)?;
-=======
-        let seed = Arc::new(Mutex::new(device.new_buffer_with_data(
-            [299792458u64].as_ptr() as *const c_void,
-            8,
-            MTLResourceOptions::StorageModeManaged,
-        )));
-        let commands = device::Commands::new(command_queue)?;
->>>>>>> bf826298
         Ok(Self {
             id: DeviceId::new(),
             device,
