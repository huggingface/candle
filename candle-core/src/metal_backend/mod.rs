//! Implementation of Backend traits for Metal
//!
use crate::backend::{BackendDevice, BackendStorage};
use crate::conv::{ParamsConv1D, ParamsConv2D, ParamsConvTranspose1D, ParamsConvTranspose2D};
use crate::op::{BinaryOpT, CmpOp, ReduceOp, UnaryOpT};
use crate::{CpuStorage, CpuStorageRef, DType, Layout, Result, Shape};
use candle_metal_kernels::{
<<<<<<< HEAD
    metal::{Buffer, Commands, Device, MTLResourceOptions},
=======
    metal_utils::{Buffer, Commands, Device, MTLResourceOptions},
>>>>>>> 93845ed2
    BufferOffset, CallConvTranspose2dCfg, Kernels,
};
use objc2_foundation::NSRange;
use std::collections::HashMap;
use std::ffi::c_void;
use std::sync::{Arc, Mutex, PoisonError, RwLock, TryLockError};

mod device;
pub use device::{DeviceId, MetalDevice};

pub fn buffer_o<'a>(buffer: &'a Buffer, l: &Layout, dtype: DType) -> BufferOffset<'a> {
    BufferOffset {
        buffer,
        offset_in_bytes: l.start_offset() * dtype.size_in_bytes(),
    }
}
/// Simple way to catch lock error without
/// depending on T
#[derive(thiserror::Error, Debug)]
pub enum LockError {
    #[error("{0}")]
    Poisoned(String),
    #[error("Would block")]
    WouldBlock,
}

impl<T> From<TryLockError<T>> for MetalError {
    fn from(value: TryLockError<T>) -> Self {
        match value {
            TryLockError::Poisoned(p) => MetalError::LockError(LockError::Poisoned(p.to_string())),
            TryLockError::WouldBlock => MetalError::LockError(LockError::WouldBlock),
        }
    }
}

impl<T> From<PoisonError<T>> for MetalError {
    fn from(p: PoisonError<T>) -> Self {
        MetalError::LockError(LockError::Poisoned(p.to_string()))
    }
}

/// Metal related errors
#[derive(thiserror::Error, Debug)]
pub enum MetalError {
    #[error("{0}")]
    Message(String),
    #[error(transparent)]
    KernelError(#[from] candle_metal_kernels::MetalKernelError),
    #[error("{0:?}")]
    LockError(LockError),
    #[error("{msg}, expected: {expected:?}, got: {got:?}")]
    UnexpectedDType {
        msg: &'static str,
        expected: DType,
        got: DType,
    },
}

impl From<String> for MetalError {
    fn from(e: String) -> Self {
        MetalError::Message(e)
    }
}

#[derive(Debug, Clone)]
pub struct MetalStorage {
    /// The actual buffer containing the data.
    buffer: Arc<Buffer>,
    /// a reference to the device owning this buffer
    device: MetalDevice,
    /// The count of allocated elements in the buffer
    count: usize,
    /// The dtype is kept since buffers are untyped.
    dtype: DType,
}

impl BackendStorage for MetalStorage {
    type Device = MetalDevice;

    fn try_clone(&self, _: &Layout) -> Result<Self> {
        Ok(self.clone())
    }

    fn dtype(&self) -> DType {
        self.dtype
    }

    fn device(&self) -> &Self::Device {
        &self.device
    }

    fn to_cpu_storage(&self) -> Result<CpuStorage> {
        match self.dtype {
            DType::U8 => Ok(CpuStorage::U8(self.to_cpu()?)),
            DType::U32 => Ok(CpuStorage::U32(self.to_cpu()?)),
            DType::I64 => Ok(CpuStorage::I64(self.to_cpu()?)),
            DType::F16 => Ok(CpuStorage::F16(self.to_cpu()?)),
            DType::BF16 => Ok(CpuStorage::BF16(self.to_cpu()?)),
            DType::F32 => Ok(CpuStorage::F32(self.to_cpu()?)),
            DType::F64 => Ok(CpuStorage::F64(self.to_cpu()?)),
            DType::F8E4M3 => Ok(CpuStorage::F64(self.to_cpu()?)),
        }
    }

    fn affine(&self, layout: &Layout, mul: f64, add: f64) -> Result<Self> {
        let device = self.device().clone();

        let shape = layout.shape();
        let el = shape.elem_count();
        let dtype = self.dtype;

        let buffer = device.new_buffer(el, self.dtype, "affine")?;
        let command_buffer = self.device.command_buffer()?;
        let src = buffer_o(&self.buffer, layout, dtype);
        if layout.is_contiguous() {
            let name = match self.dtype {
                DType::F32 => "affine_f32",
                DType::F16 => "affine_f16",
                DType::BF16 => "affine_bf16",
                DType::U8 => "affine_u8",
                DType::U32 => "affine_u32",
                dtype => crate::bail!("Metal contiguous affine {dtype:?} not implemented"),
            };
            candle_metal_kernels::call_affine(
                &device.device,
                &command_buffer,
                &device.kernels,
                name,
                el,
                src,
                &buffer,
                mul as f32,
                add as f32,
            )
            .map_err(MetalError::from)?;
        } else {
            let name = match self.dtype {
                DType::F32 => "affine_f32_strided",
                DType::F16 => "affine_f16_strided",
                DType::BF16 => "affine_bf16_strided",
                dtype => crate::bail!("Metal strided affine {dtype:?} not implemented"),
            };
            candle_metal_kernels::call_affine_strided(
                &device.device,
                &command_buffer,
                &device.kernels,
                name,
                layout.dims(),
                src,
                layout.stride(),
                &buffer,
                mul as f32,
                add as f32,
            )
            .map_err(MetalError::from)?;
        }
        Ok(Self::new(buffer, device.clone(), el, dtype))
    }

    fn powf(&self, layout: &Layout, pow: f64) -> Result<Self> {
        let device = self.device().clone();

        let shape = layout.shape();
        let el = shape.elem_count();
        let dtype = self.dtype;

        let buffer = device.new_buffer(el, self.dtype, "powf")?;
        let command_buffer = self.device.command_buffer()?;
        let src = buffer_o(&self.buffer, layout, dtype);
        if layout.is_contiguous() {
            let name = match self.dtype {
                DType::F32 => "powf_f32",
                DType::F16 => "powf_f16",
                DType::BF16 => "powf_bf16",
                dtype => crate::bail!("Metal contiguous powf {dtype:?} not implemented"),
            };
            candle_metal_kernels::call_powf(
                &device.device,
                &command_buffer,
                &device.kernels,
                name,
                el,
                src,
                &buffer,
                pow as f32,
            )
            .map_err(MetalError::from)?;
        } else {
            let name = match self.dtype {
                DType::F32 => "powf_f32_strided",
                DType::F16 => "powf_f16_strided",
                DType::BF16 => "powf_bf16_strided",
                dtype => crate::bail!("Metal strided powf {dtype:?} not implemented"),
            };
            candle_metal_kernels::call_powf_strided(
                &device.device,
                &command_buffer,
                &device.kernels,
                name,
                layout.dims(),
                src,
                layout.stride(),
                &buffer,
                pow as f32,
            )
            .map_err(MetalError::from)?;
        }
        Ok(Self::new(buffer, device.clone(), el, dtype))
    }

    fn elu(&self, layout: &Layout, alpha: f64) -> Result<Self> {
        let device = self.device().clone();

        let shape = layout.shape();
        let el = shape.elem_count();
        let dtype = self.dtype;

        let buffer = device.new_buffer(el, self.dtype, "elu")?;
        let command_buffer = self.device.command_buffer()?;
        let src = buffer_o(&self.buffer, layout, self.dtype);
        if layout.is_contiguous() {
            let name = match self.dtype {
                DType::F32 => "elu_f32",
                DType::F16 => "elu_f16",
                DType::BF16 => "elu_bf16",
                dtype => crate::bail!("Metal contiguous elu {dtype:?} not implemented"),
            };
            candle_metal_kernels::call_elu(
                &device.device,
                &command_buffer,
                &device.kernels,
                name,
                el,
                src,
                &buffer,
                alpha as f32,
            )
            .map_err(MetalError::from)?;
        } else {
            let name = match self.dtype {
                DType::F32 => "elu_f32_strided",
                DType::F16 => "elu_f16_strided",
                DType::BF16 => "elu_bf16_strided",
                dtype => crate::bail!("Metal strided elu {dtype:?} not implemented"),
            };
            candle_metal_kernels::call_elu_strided(
                &device.device,
                &command_buffer,
                &device.kernels,
                name,
                layout.dims(),
                src,
                layout.stride(),
                &buffer,
                alpha as f32,
            )
            .map_err(MetalError::from)?;
        }
        Ok(Self::new(buffer, device.clone(), el, dtype))
    }

    fn reduce_op(&self, op: ReduceOp, layout: &Layout, sum_dims: &[usize]) -> Result<Self> {
        let device = self.device.clone();

        let src_stride = layout.stride();
        let src_dims = layout.shape().dims();
        // Source dims and strides with the sum dims at the end.
        let mut dims = vec![];
        let mut stride = vec![];
        let mut dst_el: usize = 1;
        for (dim_idx, &d) in src_dims.iter().enumerate() {
            if !sum_dims.contains(&dim_idx) {
                dst_el *= d;
                dims.push(d);
                stride.push(src_stride[dim_idx]);
            }
        }

        for &dim_idx in sum_dims.iter() {
            dims.push(src_dims[dim_idx]);
            stride.push(src_stride[dim_idx]);
        }

        let reduction_shape = Shape::from(dims.clone());

        if layout.is_contiguous() && reduction_shape.is_contiguous(&stride) {
            let (name, check_empty, return_index) = match (op, self.dtype) {
                (ReduceOp::Sum, DType::F32) => ("fast_sum_f32", false, false),
                (ReduceOp::Min, DType::F32) => ("fast_min_f32", true, false),
                (ReduceOp::Max, DType::F32) => ("fast_max_f32", true, false),
                (ReduceOp::ArgMin, DType::F32) => ("fast_argmin_f32", true, true),
                (ReduceOp::ArgMax, DType::F32) => ("fast_argmax_f32", true, true),
                (ReduceOp::Sum, DType::U32) => ("fast_sum_u32", false, false),
                (ReduceOp::Min, DType::U32) => ("fast_min_u32", true, false),
                (ReduceOp::Max, DType::U32) => ("fast_max_u32", true, false),
                (ReduceOp::ArgMin, DType::U32) => ("fast_argmin_u32", true, true),
                (ReduceOp::ArgMax, DType::U32) => ("fast_argmax_u32", true, true),
                (ReduceOp::Sum, DType::F16) => ("fast_sum_f16", false, false),
                (ReduceOp::Min, DType::F16) => ("fast_min_f16", true, false),
                (ReduceOp::Max, DType::F16) => ("fast_max_f16", true, false),
                (ReduceOp::ArgMin, DType::F16) => ("fast_argmin_f16", true, true),
                (ReduceOp::ArgMax, DType::F16) => ("fast_argmax_f16", true, true),
                (ReduceOp::Sum, DType::BF16) => ("fast_sum_bf16", false, false),
                (ReduceOp::Min, DType::BF16) => ("fast_min_bf16", true, false),
                (ReduceOp::Max, DType::BF16) => ("fast_max_bf16", true, false),
                (ReduceOp::ArgMin, DType::BF16) => ("fast_argmin_bf16", true, true),
                (ReduceOp::ArgMax, DType::BF16) => ("fast_argmax_bf16", true, true),
                (ReduceOp::Sum, DType::I64) => ("fast_sum_i64", false, false),
                (ReduceOp::Min, DType::I64) => ("fast_min_i64", true, false),
                (ReduceOp::Max, DType::I64) => ("fast_max_i64", true, false),
                (ReduceOp::ArgMin, DType::I64) => ("fast_argmin_i64", true, true),
                (ReduceOp::ArgMax, DType::I64) => ("fast_argmax_i64", true, true),
                (ReduceOp::Sum, DType::U8) => ("fast_sum_u8", false, false),
                (ReduceOp::Min, DType::U8) => ("fast_min_u8", true, false),
                (ReduceOp::Max, DType::U8) => ("fast_max_u8", true, false),
                (ReduceOp::ArgMin, DType::U8) => ("fast_argmin_u8", true, true),
                (ReduceOp::ArgMax, DType::U8) => ("fast_argmax_u8", true, true),
                (k, dtype) => {
                    crate::bail!("Metal contiguous reduce op {k:?} {dtype:?} not implemented")
                }
            };
            if check_empty && layout.shape().elem_count() == 0 {
                Err(crate::Error::EmptyTensor { op: "reduce" }.bt())?
            }
            let dtype = if return_index { DType::U32 } else { self.dtype };
            let buffer = device.new_buffer(dst_el, dtype, "reduce")?;
            let command_buffer = self.device.command_buffer()?;
            let src = buffer_o(&self.buffer, layout, self.dtype);
            candle_metal_kernels::call_reduce_contiguous(
                &device.device,
                &command_buffer,
                &device.kernels,
                name,
                src_dims,
                dst_el,
                src,
                &buffer,
            )
            .map_err(MetalError::from)?;

            return Ok(Self::new(buffer, device, dst_el, dtype));
        }

        let (name, check_empty, return_index) = match (op, self.dtype) {
            (ReduceOp::Sum, DType::F32) => ("fast_sum_f32_strided", false, false),
            (ReduceOp::Min, DType::F32) => ("fast_min_f32_strided", true, false),
            (ReduceOp::Max, DType::F32) => ("fast_max_f32_strided", true, false),
            (ReduceOp::ArgMin, DType::F32) => ("fast_argmin_f32_strided", true, true),
            (ReduceOp::ArgMax, DType::F32) => ("fast_argmax_f32_strided", true, true),
            (ReduceOp::Sum, DType::U32) => ("fast_sum_u32_strided", false, false),
            (ReduceOp::Min, DType::U32) => ("fast_min_u32_strided", true, false),
            (ReduceOp::Max, DType::U32) => ("fast_max_u32_strided", true, false),
            (ReduceOp::ArgMin, DType::U32) => ("fast_argmin_u32_strided", true, true),
            (ReduceOp::ArgMax, DType::U32) => ("fast_argmax_u32_strided", true, true),
            (ReduceOp::Sum, DType::F16) => ("fast_sum_f16_strided", false, false),
            (ReduceOp::Min, DType::F16) => ("fast_min_f16_strided", true, false),
            (ReduceOp::Max, DType::F16) => ("fast_max_f16_strided", true, false),
            (ReduceOp::ArgMin, DType::F16) => ("fast_argmin_f16_strided", true, true),
            (ReduceOp::ArgMax, DType::F16) => ("fast_argmax_f16_strided", true, true),
            (ReduceOp::Sum, DType::BF16) => ("fast_sum_bf16_strided", false, false),
            (ReduceOp::Min, DType::BF16) => ("fast_min_bf16_strided", true, false),
            (ReduceOp::Max, DType::BF16) => ("fast_max_bf16_strided", true, false),
            (ReduceOp::ArgMin, DType::BF16) => ("fast_argmin_bf16_strided", true, true),
            (ReduceOp::ArgMax, DType::BF16) => ("fast_argmax_bf16_strided", true, true),
            (ReduceOp::Sum, DType::I64) => ("fast_sum_i64_strided", false, false),
            (ReduceOp::Min, DType::I64) => ("fast_min_i64_strided", true, false),
            (ReduceOp::Max, DType::I64) => ("fast_max_i64_strided", true, false),
            (ReduceOp::ArgMin, DType::I64) => ("fast_argmin_i64_strided", true, true),
            (ReduceOp::ArgMax, DType::I64) => ("fast_argmax_i64_strided", true, true),
            (ReduceOp::Sum, DType::U8) => ("fast_sum_u8_strided", false, false),
            (ReduceOp::Min, DType::U8) => ("fast_min_u8_strided", true, false),
            (ReduceOp::Max, DType::U8) => ("fast_max_u8_strided", true, false),
            (ReduceOp::ArgMin, DType::U8) => ("fast_argmin_u8_strided", true, true),
            (ReduceOp::ArgMax, DType::U8) => ("fast_argmax_u8_strided", true, true),
            (k, dtype) => crate::bail!("Metal strided reduce op {k:?} {dtype:?} not implemented"),
        };
        if check_empty && layout.shape().elem_count() == 0 {
            Err(crate::Error::EmptyTensor { op: "reduce" }.bt())?
        }
        let dtype = if return_index { DType::U32 } else { self.dtype };
        let buffer = device.new_buffer(dst_el, dtype, "reduce")?;
        let command_buffer = self.device.command_buffer()?;
        let src = buffer_o(&self.buffer, layout, self.dtype);
        candle_metal_kernels::call_reduce_strided(
            &device.device,
            &command_buffer,
            &device.kernels,
            name,
            &dims,
            &stride,
            dst_el,
            src,
            &buffer,
        )
        .map_err(MetalError::from)?;

        Ok(Self::new(buffer, device, dst_el, dtype))
    }

    fn cmp(&self, op: CmpOp, rhs: &Self, lhs_l: &Layout, rhs_l: &Layout) -> Result<Self> {
        let name = match op {
            CmpOp::Eq => "eq",
            CmpOp::Ne => "ne",
            CmpOp::Le => "le",
            CmpOp::Ge => "ge",
            CmpOp::Lt => "lt",
            CmpOp::Gt => "gt",
        };
        self.binary(name, rhs, lhs_l, rhs_l)
    }

    fn const_set(&mut self, s: crate::scalar::Scalar, l: &Layout) -> Result<()> {
        use crate::scalar::Scalar;
        fn set<S: crate::WithDType + candle_metal_kernels::utils::EncoderParam>(
            self_: &mut MetalStorage,
            s: S,
            l: &Layout,
        ) -> Result<()> {
            let device = self_.device();
            let dtype = self_.dtype;
            let shape = l.shape();
            let el_count = shape.elem_count();
            let command_buffer = device.command_buffer()?;
            command_buffer.set_label("const-set");
            let dst = buffer_o(&self_.buffer, l, self_.dtype);

            match (el_count % 2, dtype, l.is_contiguous()) {
                (0, DType::BF16 | DType::F16, true) => {
                    use candle_metal_kernels::unary::contiguous_tiled;
                    let kernel_name = match dtype {
                        DType::F16 => contiguous_tiled::const_set::HALF,
                        DType::BF16 => contiguous_tiled::const_set::BFLOAT,
                        _ => crate::bail!("internal bug in const_set"),
                    };
                    candle_metal_kernels::call_const_set_contiguous_tiled(
                        &device.device,
                        &command_buffer,
                        &device.kernels,
                        kernel_name,
                        el_count,
                        s,
                        dst,
                    )
                    .map_err(MetalError::from)?;
                }
                (_, _, true) => {
                    use candle_metal_kernels::unary::contiguous;
                    let kernel_name = match dtype {
                        DType::F16 => contiguous::const_set::HALF,
                        DType::BF16 => contiguous::const_set::BFLOAT,
                        DType::F32 => contiguous::const_set::FLOAT,
                        DType::I64 => contiguous::const_set::I64,
                        DType::U32 => contiguous::const_set::U32,
                        DType::U8 => contiguous::const_set::U8,
                        DType::F8E4M3 => crate::bail!("unsupported const-set f8e4m3"),
                        DType::F64 => crate::bail!("unsupported const-set f64"),
                    };
                    candle_metal_kernels::call_const_set_contiguous(
                        &device.device,
                        &command_buffer,
                        &device.kernels,
                        kernel_name,
                        el_count,
                        s,
                        dst,
                    )
                    .map_err(MetalError::from)?;
                }
                (_, _, false) => {
                    use candle_metal_kernels::unary::strided;
                    let kernel_name = match dtype {
                        DType::F16 => strided::const_set::HALF,
                        DType::BF16 => strided::const_set::BFLOAT,
                        DType::F32 => strided::const_set::FLOAT,
                        DType::I64 => strided::const_set::I64,
                        DType::U32 => strided::const_set::U32,
                        DType::U8 => strided::const_set::U8,
                        DType::F8E4M3 => crate::bail!("unsupported const-set f8e4m3"),
                        DType::F64 => crate::bail!("unsupported const-set f64"),
                    };
                    candle_metal_kernels::call_const_set_strided(
                        &device.device,
                        &command_buffer,
                        &device.kernels,
                        kernel_name,
                        l.dims(),
                        s,
                        l.stride(),
                        dst,
                    )
                    .map_err(MetalError::from)?;
                }
            }
            Ok(())
        }
        match (self.dtype, s) {
            (DType::U8, Scalar::U8(s)) => set(self, s, l),
            (DType::U32, Scalar::U32(s)) => set(self, s, l),
            (DType::I64, Scalar::I64(s)) => set(self, s, l),
            (DType::F16, Scalar::F16(s)) => set(self, s, l),
            (DType::BF16, Scalar::BF16(s)) => set(self, s, l),
            (DType::F32, Scalar::F32(s)) => set(self, s, l),
            (DType::F64, Scalar::F64(s)) => set(self, s, l),
            _ => crate::bail!("dtype mismatch, expected {:?}, got {:?}", self.dtype, s),
        }
    }

    fn to_dtype(&self, layout: &Layout, dtype: DType) -> Result<Self> {
        let device = self.device();
        let shape = layout.shape();
        let el_count = shape.elem_count();
        let buffer = device.new_buffer(el_count, dtype, "todtype")?;
        let command_buffer = device.command_buffer()?;
        let src = buffer_o(&self.buffer, layout, self.dtype);
        if layout.is_contiguous() {
            let kernel_name = match (self.dtype, dtype) {
                (DType::U32, DType::BF16) => "cast_u32_bf16",
                (DType::U32, DType::F16) => "cast_u32_f16",
                (DType::U32, DType::F32) => "cast_u32_f32",
                (DType::U32, DType::I64) => "cast_u32_i64",
                (DType::U32, DType::U8) => "cast_u32_u8",

                (DType::U8, DType::BF16) => "cast_u8_bf16",
                (DType::U8, DType::F16) => "cast_u8_f16",
                (DType::U8, DType::F32) => "cast_u8_f32",
                (DType::U8, DType::I64) => "cast_u8_i64",
                (DType::U8, DType::U32) => "cast_u8_u32",

                (DType::F32, DType::BF16) => "cast_f32_bf16",
                (DType::F32, DType::F16) => "cast_f32_f16",
                (DType::F32, DType::I64) => "cast_f32_i64",
                (DType::F32, DType::U32) => "cast_f32_u32",
                (DType::F32, DType::U8) => "cast_f32_u8",

                (DType::I64, DType::BF16) => "cast_i64_bf16",
                (DType::I64, DType::F16) => "cast_i64_f16",
                (DType::I64, DType::F32) => "cast_i64_f32",
                (DType::I64, DType::U32) => "cast_i64_u32",
                (DType::I64, DType::U8) => "cast_i64_u8",

                (DType::F16, DType::BF16) => "cast_f16_bf16",
                (DType::F16, DType::F32) => "cast_f16_f32",
                (DType::F16, DType::I64) => "cast_f16_i64",
                (DType::F16, DType::U32) => "cast_f16_u32",
                (DType::F16, DType::U8) => "cast_f16_u8",

                (DType::BF16, DType::F16) => "cast_bf16_f16",
                (DType::BF16, DType::F32) => "cast_bf16_f32",
                (DType::BF16, DType::I64) => "cast_bf16_i64",
                (DType::BF16, DType::U32) => "cast_bf16_u32",
                (DType::BF16, DType::U8) => "cast_bf16_u8",

                (left, right) => {
                    crate::bail!("Metal contiguous to_dtype {left:?} {right:?} not implemented")
                }
            };
            candle_metal_kernels::call_cast_contiguous(
                &device.device,
                &command_buffer,
                &device.kernels,
                kernel_name,
                el_count,
                src,
                &buffer,
            )
            .map_err(MetalError::from)?;
        } else {
            let kernel_name = match (self.dtype, dtype) {
                (DType::BF16, DType::F16) => "cast_bf16_f16_strided",
                (DType::BF16, DType::F32) => "cast_bf16_f32_strided",
                (DType::BF16, DType::I64) => "cast_bf16_i64_strided",
                (DType::BF16, DType::U32) => "cast_bf16_u32_strided",
                (DType::BF16, DType::U8) => "cast_bf16_u8_strided",

                (DType::F16, DType::BF16) => "cast_f16_bf16_strided",
                (DType::F16, DType::F32) => "cast_f16_f32_strided",
                (DType::F16, DType::I64) => "cast_f16_i64_strided",
                (DType::F16, DType::U32) => "cast_f16_u32_strided",
                (DType::F16, DType::U8) => "cast_f16_u8_strided",

                (DType::F32, DType::BF16) => "cast_f32_bf16_strided",
                (DType::F32, DType::F16) => "cast_f32_f16_strided",
                (DType::F32, DType::I64) => "cast_f32_i64_strided",
                (DType::F32, DType::U32) => "cast_f32_u32_strided",
                (DType::F32, DType::U8) => "cast_f32_u8_strided",

                (DType::I64, DType::F32) => "cast_i64_f32_strided",
                (DType::I64, DType::BF16) => "cast_i64_bf16_strided",
                (DType::I64, DType::F16) => "cast_i64_f16_strided",
                (DType::I64, DType::U32) => "cast_i64_u32_strided",
                (DType::I64, DType::U8) => "cast_i64_u8_strided",

                (DType::U32, DType::BF16) => "cast_u32_bf16_strided",
                (DType::U32, DType::F16) => "cast_u32_f16_strided",
                (DType::U32, DType::F32) => "cast_u32_f32_strided",
                (DType::U32, DType::I64) => "cast_u32_i64_strided",
                (DType::U32, DType::U8) => "cast_u32_u8_strided",

                (DType::U8, DType::BF16) => "cast_u8_bf16_strided",
                (DType::U8, DType::F16) => "cast_u8_f16_strided",
                (DType::U8, DType::F32) => "cast_u8_f32_strided",
                (DType::U8, DType::I64) => "cast_u8_i64_strided",
                (DType::U8, DType::U32) => "cast_u8_u32_strided",

                (left, right) => {
                    crate::bail!("Metal strided to_dtype {left:?} {right:?} not implemented")
                }
            };
            candle_metal_kernels::call_cast_strided(
                &device.device,
                &command_buffer,
                &device.kernels,
                kernel_name,
                layout.dims(),
                src,
                layout.stride(),
                &buffer,
            )
            .map_err(MetalError::from)?;
        }
        command_buffer.set_label("to_dtype");
        Ok(Self::new(buffer, device.clone(), el_count, dtype))
    }

    fn unary_impl<B: UnaryOpT>(&self, layout: &Layout) -> Result<Self> {
        let device = self.device();
        let dtype = self.dtype;
        let shape = layout.shape();
        let el_count = shape.elem_count();
        let buffer = device.new_buffer(el_count, dtype, B::KERNEL)?;
        let command_buffer = device.command_buffer()?;
        command_buffer.set_label(B::KERNEL);
        let src = buffer_o(&self.buffer, layout, self.dtype);

        match (el_count % 2, dtype, layout.is_contiguous()) {
            (0, DType::BF16 | DType::F16, true) => {
                use candle_metal_kernels::unary::contiguous_tiled;
                let kernel_name = match (B::KERNEL, dtype) {
                    ("uabs", DType::F16) => contiguous_tiled::abs::HALF,
                    ("uabs", DType::F32) => contiguous_tiled::abs::FLOAT,
                    ("uabs", DType::BF16) => contiguous_tiled::abs::BFLOAT,
                    ("uceil", DType::F16) => contiguous_tiled::ceil::HALF,
                    ("uceil", DType::F32) => contiguous_tiled::ceil::FLOAT,
                    ("uceil", DType::BF16) => contiguous_tiled::ceil::BFLOAT,
                    ("ucos", DType::F16) => contiguous_tiled::cos::HALF,
                    ("ucos", DType::F32) => contiguous_tiled::cos::FLOAT,
                    ("ucos", DType::BF16) => contiguous_tiled::cos::BFLOAT,
                    ("uerf", DType::F16) => contiguous_tiled::erf::HALF,
                    ("uerf", DType::F32) => contiguous_tiled::erf::FLOAT,
                    ("uerf", DType::BF16) => contiguous_tiled::erf::BFLOAT,
                    ("uexp", DType::F16) => contiguous_tiled::exp::HALF,
                    ("uexp", DType::F32) => contiguous_tiled::exp::FLOAT,
                    ("uexp", DType::BF16) => contiguous_tiled::exp::BFLOAT,
                    ("ufloor", DType::F16) => contiguous_tiled::floor::HALF,
                    ("ufloor", DType::F32) => contiguous_tiled::floor::FLOAT,
                    ("ufloor", DType::BF16) => contiguous_tiled::floor::BFLOAT,
                    ("ugelu_erf", DType::F16) => contiguous_tiled::gelu_erf::HALF,
                    ("ugelu_erf", DType::F32) => contiguous_tiled::gelu_erf::FLOAT,
                    ("ugelu_erf", DType::BF16) => contiguous_tiled::gelu_erf::BFLOAT,
                    ("ugelu", DType::F16) => contiguous_tiled::gelu::HALF,
                    ("ugelu", DType::F32) => contiguous_tiled::gelu::FLOAT,
                    ("ugelu", DType::BF16) => contiguous_tiled::gelu::BFLOAT,
                    ("ulog", DType::F16) => contiguous_tiled::log::HALF,
                    ("ulog", DType::F32) => contiguous_tiled::log::FLOAT,
                    ("ulog", DType::BF16) => contiguous_tiled::log::BFLOAT,
                    ("uneg", DType::F16) => contiguous_tiled::neg::HALF,
                    ("uneg", DType::F32) => contiguous_tiled::neg::FLOAT,
                    ("uneg", DType::BF16) => contiguous_tiled::neg::BFLOAT,
                    ("urecip", DType::F16) => contiguous_tiled::recip::HALF,
                    ("urecip", DType::F32) => contiguous_tiled::recip::FLOAT,
                    ("urecip", DType::BF16) => contiguous_tiled::recip::BFLOAT,
                    ("urelu", DType::F16) => contiguous_tiled::relu::HALF,
                    ("urelu", DType::F32) => contiguous_tiled::relu::FLOAT,
                    ("urelu", DType::BF16) => contiguous_tiled::relu::BFLOAT,
                    ("uround", DType::F16) => contiguous_tiled::round::HALF,
                    ("uround", DType::F32) => contiguous_tiled::round::FLOAT,
                    ("uround", DType::BF16) => contiguous_tiled::round::BFLOAT,
                    ("usilu", DType::F16) => contiguous_tiled::silu::HALF,
                    ("usilu", DType::F32) => contiguous_tiled::silu::FLOAT,
                    ("usilu", DType::BF16) => contiguous_tiled::silu::BFLOAT,
                    ("usin", DType::F16) => contiguous_tiled::sin::HALF,
                    ("usin", DType::F32) => contiguous_tiled::sin::FLOAT,
                    ("usin", DType::BF16) => contiguous_tiled::sin::BFLOAT,
                    ("usqr", DType::F16) => contiguous_tiled::sqr::HALF,
                    ("usqr", DType::F32) => contiguous_tiled::sqr::FLOAT,
                    ("usqr", DType::BF16) => contiguous_tiled::sqr::BFLOAT,
                    ("usqrt", DType::F16) => contiguous_tiled::sqrt::HALF,
                    ("usqrt", DType::F32) => contiguous_tiled::sqrt::FLOAT,
                    ("usqrt", DType::BF16) => contiguous_tiled::sqrt::BFLOAT,
                    ("utanh", DType::F16) => contiguous_tiled::tanh::HALF,
                    ("utanh", DType::F32) => contiguous_tiled::tanh::FLOAT,
                    ("utanh", DType::BF16) => contiguous_tiled::tanh::BFLOAT,
                    ("usign", DType::F16) => contiguous_tiled::sign::HALF,
                    ("usign", DType::F32) => contiguous_tiled::sign::FLOAT,
                    ("usign", DType::BF16) => contiguous_tiled::sign::BFLOAT,
                    ("usign", DType::I64) => contiguous_tiled::sign::I64,
                    (name, dtype) => {
                        crate::bail!(
                            "Metal contiguous_tiled unary {name} {dtype:?} not implemented"
                        )
                    }
                };
                candle_metal_kernels::call_unary_contiguous_tiled(
                    &device.device,
                    &command_buffer,
                    &device.kernels,
                    kernel_name,
                    el_count,
                    src,
                    &buffer,
                )
                .map_err(MetalError::from)?;
            }
            (_, _, true) => {
                use candle_metal_kernels::unary::contiguous;
                let kernel_name = match (B::KERNEL, dtype) {
                    ("uabs", DType::F16) => contiguous::abs::HALF,
                    ("uabs", DType::F32) => contiguous::abs::FLOAT,
                    ("uabs", DType::BF16) => contiguous::abs::BFLOAT,
                    ("uceil", DType::F16) => contiguous::ceil::HALF,
                    ("uceil", DType::F32) => contiguous::ceil::FLOAT,
                    ("uceil", DType::BF16) => contiguous::ceil::BFLOAT,
                    ("ucos", DType::F16) => contiguous::cos::HALF,
                    ("ucos", DType::F32) => contiguous::cos::FLOAT,
                    ("ucos", DType::BF16) => contiguous::cos::BFLOAT,
                    ("uerf", DType::F16) => contiguous::erf::HALF,
                    ("uerf", DType::F32) => contiguous::erf::FLOAT,
                    ("uerf", DType::BF16) => contiguous::erf::BFLOAT,
                    ("uexp", DType::F16) => contiguous::exp::HALF,
                    ("uexp", DType::F32) => contiguous::exp::FLOAT,
                    ("uexp", DType::BF16) => contiguous::exp::BFLOAT,
                    ("ufloor", DType::F16) => contiguous::floor::HALF,
                    ("ufloor", DType::F32) => contiguous::floor::FLOAT,
                    ("ufloor", DType::BF16) => contiguous::floor::BFLOAT,
                    ("ugelu_erf", DType::F16) => contiguous::gelu_erf::HALF,
                    ("ugelu_erf", DType::F32) => contiguous::gelu_erf::FLOAT,
                    ("ugelu_erf", DType::BF16) => contiguous::gelu_erf::BFLOAT,
                    ("ugelu", DType::F16) => contiguous::gelu::HALF,
                    ("ugelu", DType::F32) => contiguous::gelu::FLOAT,
                    ("ugelu", DType::BF16) => contiguous::gelu::BFLOAT,
                    ("ulog", DType::F16) => contiguous::log::HALF,
                    ("ulog", DType::F32) => contiguous::log::FLOAT,
                    ("ulog", DType::BF16) => contiguous::log::BFLOAT,
                    ("uneg", DType::F16) => contiguous::neg::HALF,
                    ("uneg", DType::F32) => contiguous::neg::FLOAT,
                    ("uneg", DType::BF16) => contiguous::neg::BFLOAT,
                    ("urecip", DType::F16) => contiguous::recip::HALF,
                    ("urecip", DType::F32) => contiguous::recip::FLOAT,
                    ("urecip", DType::BF16) => contiguous::recip::BFLOAT,
                    ("urelu", DType::F16) => contiguous::relu::HALF,
                    ("urelu", DType::F32) => contiguous::relu::FLOAT,
                    ("urelu", DType::BF16) => contiguous::relu::BFLOAT,
                    ("uround", DType::F16) => contiguous::round::HALF,
                    ("uround", DType::F32) => contiguous::round::FLOAT,
                    ("uround", DType::BF16) => contiguous::round::BFLOAT,
                    ("usilu", DType::F16) => contiguous::silu::HALF,
                    ("usilu", DType::F32) => contiguous::silu::FLOAT,
                    ("usilu", DType::BF16) => contiguous::silu::BFLOAT,
                    ("usin", DType::F16) => contiguous::sin::HALF,
                    ("usin", DType::F32) => contiguous::sin::FLOAT,
                    ("usin", DType::BF16) => contiguous::sin::BFLOAT,
                    ("usqr", DType::F16) => contiguous::sqr::HALF,
                    ("usqr", DType::F32) => contiguous::sqr::FLOAT,
                    ("usqr", DType::BF16) => contiguous::sqr::BFLOAT,
                    ("usqrt", DType::F16) => contiguous::sqrt::HALF,
                    ("usqrt", DType::F32) => contiguous::sqrt::FLOAT,
                    ("usqrt", DType::BF16) => contiguous::sqrt::BFLOAT,
                    ("utanh", DType::F16) => contiguous::tanh::HALF,
                    ("utanh", DType::F32) => contiguous::tanh::FLOAT,
                    ("utanh", DType::BF16) => contiguous::tanh::BFLOAT,
                    ("usign", DType::F16) => contiguous::sign::HALF,
                    ("usign", DType::F32) => contiguous::sign::FLOAT,
                    ("usign", DType::BF16) => contiguous::sign::BFLOAT,
                    ("usign", DType::I64) => contiguous::sign::I64,
                    (name, dtype) => {
                        crate::bail!("Metal contiguous unary {name} {dtype:?} not implemented")
                    }
                };
                candle_metal_kernels::call_unary_contiguous(
                    &device.device,
                    &command_buffer,
                    &device.kernels,
                    kernel_name,
                    el_count,
                    src,
                    &buffer,
                )
                .map_err(MetalError::from)?;
            }
            (_, _, false) => {
                use candle_metal_kernels::unary::strided;
                let kernel_name = match (B::KERNEL, dtype) {
                    ("ucos", DType::F32) => strided::cos::FLOAT,
                    ("usin", DType::F32) => strided::sin::FLOAT,
                    ("usqr", DType::F32) => strided::sqr::FLOAT,
                    ("usqrt", DType::F32) => strided::sqrt::FLOAT,
                    ("uneg", DType::F32) => strided::neg::FLOAT,
                    ("uexp", DType::F32) => strided::exp::FLOAT,
                    ("ulog", DType::F32) => strided::log::FLOAT,
                    ("ugelu", DType::F32) => strided::gelu::FLOAT,
                    ("ugelu_erf", DType::F32) => strided::gelu_erf::FLOAT,
                    ("uerf", DType::F32) => strided::erf::FLOAT,
                    ("usilu", DType::F32) => strided::silu::FLOAT,
                    ("uabs", DType::F32) => strided::abs::FLOAT,
                    ("uceil", DType::F32) => strided::ceil::FLOAT,
                    ("ufloor", DType::F32) => strided::floor::FLOAT,
                    ("urelu", DType::F32) => strided::relu::FLOAT,
                    ("uround", DType::F32) => strided::round::FLOAT,
                    ("utanh", DType::F32) => strided::tanh::FLOAT,

                    ("ucos", DType::F16) => strided::cos::HALF,
                    ("usin", DType::F16) => strided::sin::HALF,
                    ("usqr", DType::F16) => strided::sqr::HALF,
                    ("usqrt", DType::F16) => strided::sqrt::HALF,
                    ("uneg", DType::F16) => strided::neg::HALF,
                    ("uexp", DType::F16) => strided::exp::HALF,
                    ("ulog", DType::F16) => strided::log::HALF,
                    ("ugelu", DType::F16) => strided::gelu::HALF,
                    ("ugelu_erf", DType::F16) => strided::gelu_erf::HALF,
                    ("uerf", DType::F16) => strided::erf::HALF,
                    ("usilu", DType::F16) => strided::silu::HALF,
                    ("uabs", DType::F16) => strided::abs::HALF,
                    ("uceil", DType::F16) => strided::ceil::HALF,
                    ("ufloor", DType::F16) => strided::floor::HALF,
                    ("urelu", DType::F16) => strided::relu::HALF,
                    ("uround", DType::F16) => strided::round::HALF,
                    ("utanh", DType::F16) => strided::tanh::HALF,

                    ("ucos", DType::BF16) => strided::cos::BFLOAT,
                    ("usin", DType::BF16) => strided::sin::BFLOAT,
                    ("usqr", DType::BF16) => strided::sqr::BFLOAT,
                    ("usqrt", DType::BF16) => strided::sqrt::BFLOAT,
                    ("uneg", DType::BF16) => strided::neg::BFLOAT,
                    ("uexp", DType::BF16) => strided::exp::BFLOAT,
                    ("ulog", DType::BF16) => strided::log::BFLOAT,
                    ("ugelu", DType::BF16) => strided::gelu::BFLOAT,
                    ("ugelu_erf", DType::BF16) => strided::gelu_erf::BFLOAT,
                    ("uerf", DType::BF16) => strided::erf::BFLOAT,
                    ("usilu", DType::BF16) => strided::silu::BFLOAT,
                    ("uabs", DType::BF16) => strided::abs::BFLOAT,
                    ("uceil", DType::BF16) => strided::ceil::BFLOAT,
                    ("ufloor", DType::BF16) => strided::floor::BFLOAT,
                    ("urelu", DType::BF16) => strided::relu::BFLOAT,
                    ("uround", DType::BF16) => strided::round::BFLOAT,
                    ("utanh", DType::BF16) => strided::tanh::BFLOAT,

                    (name, dtype) => {
                        crate::bail!("Metal strided unary {name} {dtype:?} not implemented")
                    }
                };
                let dst = BufferOffset::zero_offset(&buffer);
                candle_metal_kernels::call_unary_strided(
                    &device.device,
                    &command_buffer,
                    &device.kernels,
                    kernel_name,
                    layout.dims(),
                    src,
                    layout.stride(),
                    dst,
                )
                .map_err(MetalError::from)?;
            }
        }

        Ok(Self::new(buffer, device.clone(), el_count, dtype))
    }

    fn binary_impl<B: BinaryOpT>(
        &self,
        rhs: &Self,
        lhs_l: &Layout,
        rhs_l: &Layout,
    ) -> Result<Self> {
        self.binary(B::KERNEL, rhs, lhs_l, rhs_l)
    }

    fn where_cond(
        &self,
        layout: &Layout,
        t: &Self,
        t_l: &Layout,
        f: &Self,
        f_l: &Layout,
    ) -> Result<Self> {
        let device = self.device.clone();
        let shape = t_l.shape();
        let dims = shape.dims();
        let el = shape.elem_count();
        let dtype = t.dtype;
        let buffer = self.device.new_buffer(el, dtype, "where")?;
        let command_buffer = self.device.command_buffer()?;
        if t.dtype() != f.dtype() {
            crate::bail!(
                "Invalid where: different dtypes for values {:?} != {:?}",
                t.dtype(),
                f.dtype()
            );
        }
        let name = match (self.dtype, t.dtype()) {
            (DType::U8, DType::F32) => "where_u8_f32",
            (DType::U32, DType::F32) => "where_u32_f32",
            (DType::U8, DType::BF16) => "where_u8_bf16",
            (DType::U8, DType::F16) => "where_u8_f16",
            (DType::U8, DType::I64) => "where_u8_i64",
            (DType::U8, DType::U32) => "where_u8_u32",
            (DType::U8, DType::U8) => "where_u8_u8",
            (left, right) => crate::bail!("Metal where_cond {left:?} {right:?} not implemented"),
        };
        let src = buffer_o(&self.buffer, layout, self.dtype);
        let t = buffer_o(&t.buffer, t_l, t.dtype);
        let f = buffer_o(&f.buffer, f_l, f.dtype);
        candle_metal_kernels::call_where_cond_strided(
            &device.device,
            &command_buffer,
            &device.kernels,
            name,
            dims,
            src,
            layout.stride(),
            t,
            t_l.stride(),
            f,
            f_l.stride(),
            &buffer,
        )
        .map_err(MetalError::from)?;
        Ok(Self::new(buffer, device, el, dtype))
    }

    fn conv1d(
        &self,
        layout: &Layout,
        kernel: &Self,
        kernel_l: &Layout,
        params: &ParamsConv1D,
    ) -> Result<Self> {
        let device = self.device().clone();
        let shape = layout.shape();
        let dims = shape.dims();
        let strides = layout.stride();

        let stride = params.stride;
        let dilation = params.dilation;
        let padding = params.padding;
        let k_size = params.k_size;
        let l_out = (dims[2] + 2 * padding - dilation * (k_size - 1) - 1) / stride + 1;
        let dst_el = dims[0] * l_out * dims[1] * k_size;
        let dst = self
            .device
            .new_buffer(dst_el, self.dtype, "conv1d_im2col")?;
        let command_buffer = self.device.command_buffer()?;
        let name = match self.dtype {
            DType::F32 => "im2col1d_f32",
            dtype => crate::bail!("Metal conv1d {dtype:?} not implemented"),
        };
        let src = buffer_o(&self.buffer, layout, self.dtype);
        candle_metal_kernels::call_im2col1d_strided(
            &self.device.device,
            &command_buffer,
            &self.device.kernels,
            name,
            layout.shape().dims(),
            strides,
            (k_size, stride, padding, dilation),
            src,
            &dst,
        )
        .map_err(MetalError::from)?;
        let col = Self {
            buffer: dst,
            device,
            count: dst_el,
            dtype: self.dtype,
        };
        let l_out = params.l_out();
        let b = params.b_size;
        let n = params.c_out;
        let k = params.k_size * params.c_in;
        let m = l_out;
        let col_l = Layout::contiguous((b, m, k));
        let res = if kernel_l.is_contiguous() {
            let kernel_l = Layout::contiguous_with_offset((1, n, k), kernel_l.start_offset())
                .transpose(1, 2)?
                .broadcast_as((b, k, n))?;
            col.matmul(kernel, (b, m, n, k), &col_l, &kernel_l)?
        } else {
            // Make the kernel contiguous if not already the case.
            let mut kernel_c = self.device().zeros_impl(kernel_l.shape(), kernel.dtype())?;
            kernel.copy_strided_src(&mut kernel_c, 0, kernel_l)?;
            let kernel_l = Layout::contiguous_with_offset((1, n, k), kernel_l.start_offset())
                .transpose(1, 2)?
                .broadcast_as((b, k, n))?;
            col.matmul(kernel, (b, m, n, k), &col_l, &kernel_l)?
        };
        let res_l = Layout::contiguous((b, l_out, n)).transpose(1, 2)?;
        let mut res_t = self.device().zeros_impl(res_l.shape(), res.dtype())?;
        res.copy_strided_src(&mut res_t, 0, &res_l)?;
        Ok(res_t)
    }

    fn conv_transpose1d(
        &self,
        layout: &Layout,
        k: &Self,
        k_layout: &Layout,
        params: &ParamsConvTranspose1D,
    ) -> Result<Self> {
        const USE_COL2IM_CONV1D_TR: bool = true;

        let can_use_col2im = k_layout.is_contiguous()
            && params.dilation == 1
            && params.padding == 0
            && params.output_padding == 0;
        let l_out = params.l_out();
        let dst_el = params.c_out * l_out * params.b_size;

        let buffer = if USE_COL2IM_CONV1D_TR && can_use_col2im {
            let (b_size, c_in, l_in) = layout.shape().dims3()?;
            let (c_in2, c_out, k_size) = k_layout.shape().dims3()?;
            if c_in != c_in2 {
                crate::bail!(
                    "convtr1d: shape mismatch on c_in {:?} {:?}",
                    layout.shape(),
                    k_layout.shape()
                )
            }
            let buffer = self
                .device
                .new_buffer(dst_el, self.dtype, "conv_transpose1d")?;

            let name = match self.dtype {
                DType::F32 => "col2im1d_f32",
                DType::U32 => "col2im1d_u32",
                DType::U8 => "col2im1d_u8",
                dtype => crate::bail!("metal col2im1d {dtype:?} not implemented"),
            };
            let col = {
                // This merges the last two dimensions of the kernel together.
                let kernel_l_mm = Layout::new(
                    (b_size, c_in, k_size * c_out).into(),
                    vec![0, k_size * c_out, 1],
                    k_layout.start_offset(),
                );
                self.matmul(
                    k,
                    (b_size, l_in, c_out * k_size, c_in),
                    &layout.transpose(1, 2)?,
                    &kernel_l_mm,
                )?
            };
            // It is important for the command buffer to be obtained *after* the matmul
            // kernel has run, otherwise we might use a command-buffer that has been committed
            // already resulting in the following error.
            // _status < MTLCommandBufferStatusCommitted >
            // -[IOGPUMetalCommandBuffer setCurrentCommandEncoder:]
            let command_buffer = self.device.command_buffer()?;
            candle_metal_kernels::call_col2im1d(
                &self.device.device,
                &command_buffer,
                &self.device.kernels,
                name,
                &[b_size, l_in, c_out, k_size],
                params.k_size,
                params.stride,
                BufferOffset::zero_offset(&col.buffer),
                &buffer,
            )
            .map_err(MetalError::from)?;
            buffer
        } else {
            let buffer = self
                .device
                .new_buffer(dst_el, self.dtype, "conv_transpose1d")?;

            let command_buffer = self.device.command_buffer()?;
            let name = match self.dtype {
                DType::F32 => "conv_transpose1d_f32",
                DType::F16 => "conv_transpose1d_f16",
                DType::BF16 => "conv_transpose1d_bf16",
                DType::U32 => "conv_transpose1d_u32",
                DType::U8 => "conv_transpose1d_u8",
                dtype => crate::bail!("Metal conv_transpose1d {dtype:?} not implemented"),
            };
            candle_metal_kernels::call_conv_transpose1d(
                &self.device.device,
                &command_buffer,
                &self.device.kernels,
                name,
                params.dilation,
                params.stride,
                params.padding,
                params.output_padding,
                params.c_out,
                l_out,
                params.b_size,
                layout.dims(),
                layout.stride(),
                k_layout.dims(),
                k_layout.stride(),
                &self.buffer,
                layout.start_offset() * self.dtype.size_in_bytes(),
                &k.buffer,
                k_layout.start_offset() * k.dtype.size_in_bytes(),
                &buffer,
            )
            .map_err(MetalError::from)?;
            buffer
        };
        Ok(Self::new(buffer, self.device.clone(), dst_el, self.dtype))
    }

    fn conv2d(
        &self,
        layout: &Layout,
        kernel: &Self,
        kernel_l: &Layout,
        params: &ParamsConv2D,
    ) -> Result<Self> {
        let device = self.device().clone();
        let shape = layout.shape();
        let dims = shape.dims();

        let stride = params.stride;
        let dilation = params.dilation;
        let padding = params.padding;
        let h_k = params.k_h;
        let w_k = params.k_w;
        let h = dims[2];
        let w = dims[3];
        let h_out = (h + 2 * padding - dilation * (h_k - 1) - 1) / stride + 1;
        let w_out = (w + 2 * padding - dilation * (w_k - 1) - 1) / stride + 1;
        let dst_el = dims[0] * h_out * w_out * dims[1] * h_k * w_k;

        let dst = self
            .device
            .new_buffer(dst_el, self.dtype, "conv2d_im2col")?;
        let command_buffer = self.device.command_buffer()?;
        let name = match self.dtype {
            DType::F32 => "im2col_f32",
            DType::F16 => "im2col_f16",
            DType::BF16 => "im2col_bf16",
            DType::U8 => "im2col_u8",
            DType::U32 => "im2col_u32",
            dtype => crate::bail!("Metal conv2d {dtype:?} not implemented"),
        };
        let src = buffer_o(&self.buffer, layout, self.dtype);
        candle_metal_kernels::call_im2col_strided(
            &self.device.device,
            &command_buffer,
            &self.device.kernels,
            name,
            layout.shape().dims(),
            layout.stride(),
            (h_k, w_k, stride, padding, dilation),
            src,
            &dst,
        )
        .map_err(MetalError::from)?;
        let col = Self {
            buffer: dst,
            device,
            count: dst_el,
            dtype: self.dtype,
        };
        let h_out = params.out_h();
        let w_out = params.out_w();
        let b = params.b_size;
        let n = params.c_out;
        let k = params.k_h * params.k_w * params.c_in;
        let m = h_out * w_out;
        let col_l = Layout::contiguous((b, m, k));
        let res = if kernel_l.is_contiguous() {
            let kernel_l = Layout::contiguous_with_offset((1, n, k), kernel_l.start_offset())
                .transpose(1, 2)?
                .broadcast_as((b, k, n))?;
            col.matmul(kernel, (b, m, n, k), &col_l, &kernel_l)?
        } else {
            // Make the kernel contiguous if not already the case.
            let mut kernel_c = self.device().zeros_impl(kernel_l.shape(), kernel.dtype())?;
            kernel.copy_strided_src(&mut kernel_c, 0, kernel_l)?;
            let kernel_l = Layout::contiguous_with_offset((1, n, k), kernel_l.start_offset())
                .transpose(1, 2)?
                .broadcast_as((b, k, n))?;
            col.matmul(kernel, (b, m, n, k), &col_l, &kernel_l)?
        };
        let res_l = Layout::contiguous((b, h_out, w_out, n))
            .transpose(1, 2)?
            .transpose(1, 3)?;
        let mut res_t = self.device().zeros_impl(res_l.shape(), res.dtype())?;
        res.copy_strided_src(&mut res_t, 0, &res_l)?;
        Ok(res_t)
    }

    fn conv_transpose2d(
        &self,
        l: &Layout,
        kernel: &Self,
        kernel_l: &Layout,
        params: &ParamsConvTranspose2D,
    ) -> Result<Self> {
        // Kernel shape: (c_in_k, c_out, h_k, w_k)
        // Input shape: (b_size, c_in, h_in, w_in)
        let (out_w, out_h) = (params.out_w(), params.out_h());
        let dst_el = params.c_out * out_w * out_h * params.b_size;

        let dims = l.dims();
        if dims.len() != 4 {
            crate::bail!("unexpected input shape for conv_transpose2d {dims:?}, expected 4")
        }

        let k_dims = kernel_l.dims();
        if k_dims.len() != 4 {
            crate::bail!("unexpected kernel shape for conv_transpose2d {k_dims:?}, expected 4")
        }

        let buffer = self
            .device
            .new_buffer(dst_el, self.dtype, "conv_transpose2d")?;

        let command_buffer = self.device.command_buffer()?;

        let name = match self.dtype {
            DType::F32 => "conv_transpose2d_f32",
            DType::F16 => "conv_transpose2d_f16",
            DType::BF16 => "conv_transpose2d_bf16",
            dtype => crate::bail!("Metal conv_transpose2d {dtype:?} not implemented"),
        };

        candle_metal_kernels::call_conv_transpose2d(
            &self.device.device,
            &command_buffer,
            &self.device.kernels,
            name,
            CallConvTranspose2dCfg {
                dilation: params.dilation,
                stride: params.stride,
                padding: params.padding,
                output_padding: params.output_padding,
                c_out: params.c_out,
                out_h,
                out_w,
                b_size: params.b_size,
                input_dims: l.dims(),
                input_stride: l.stride(),
                kernel_dims: kernel_l.dims(),
                kernel_stride: kernel_l.stride(),
                input_offset: l.start_offset() * self.dtype.size_in_bytes(),
                kernel_offset: kernel_l.start_offset() * kernel.dtype.size_in_bytes(),
            },
            &self.buffer,
            &kernel.buffer,
            &buffer,
        )
        .map_err(MetalError::from)?;
        Ok(Self::new(buffer, self.device.clone(), dst_el, self.dtype))
    }

    fn avg_pool2d(
        &self,
        inp_l: &Layout,
        (w_k, h_k): (usize, usize),
        (w_stride, h_stride): (usize, usize),
    ) -> Result<Self> {
        let shape = inp_l.shape();
        let (b_size, channels, width, height) = shape.dims4()?;
        let strides = inp_l.stride();
        let name = match self.dtype {
            DType::F32 => "avg_pool2d_f32",
            DType::F16 => "avg_pool2d_f16",
            DType::BF16 => "avg_pool2d_bf16",
            DType::U8 => "avg_pool2d_u8",
            DType::U32 => "avg_pool2d_u32",
            dtype => crate::bail!("Metal avg_pool2d {dtype:?} not implemented"),
        };
        let out_w = (width - w_k) / w_stride + 1;
        let out_h = (height - h_k) / h_stride + 1;
        let dst_el = out_w * out_h * b_size * channels;
        let buffer = self.device.new_buffer(dst_el, self.dtype, "avg_pool2d")?;
        let command_buffers = self.device.command_buffer()?;
        candle_metal_kernels::call_pool2d(
            &self.device.device,
            &command_buffers,
            &self.device.kernels,
            name,
            inp_l.dims(),
            strides,
            out_w,
            out_h,
            w_k,
            h_k,
            w_stride,
            h_stride,
            &self.buffer,
            &buffer,
        )
        .map_err(MetalError::from)?;
        Ok(Self::new(buffer, self.device.clone(), dst_el, self.dtype))
    }

    fn max_pool2d(
        &self,
        inp_l: &Layout,
        (w_k, h_k): (usize, usize),
        (w_stride, h_stride): (usize, usize),
    ) -> Result<Self> {
        let shape = inp_l.shape();
        let (b_size, channels, width, height) = shape.dims4()?;
        let strides = inp_l.stride();
        let name = match self.dtype {
            DType::F32 => "max_pool2d_f32",
            DType::F16 => "max_pool2d_f16",
            DType::BF16 => "max_pool2d_bf16",
            DType::U8 => "max_pool2d_u8",
            DType::U32 => "max_pool2d_u32",
            dtype => crate::bail!("Metal max_pool2d {dtype:?} not implemented"),
        };
        let out_w = (width - w_k) / w_stride + 1;
        let out_h = (height - h_k) / h_stride + 1;
        let dst_el = out_w * out_h * b_size * channels;
        let buffer = self.device.new_buffer(dst_el, self.dtype, "max_pool2d")?;
        let command_buffers = self.device.command_buffer()?;
        candle_metal_kernels::call_pool2d(
            &self.device.device,
            &command_buffers,
            &self.device.kernels,
            name,
            inp_l.dims(),
            strides,
            out_w,
            out_h,
            w_k,
            h_k,
            w_stride,
            h_stride,
            &self.buffer,
            &buffer,
        )
        .map_err(MetalError::from)?;
        Ok(Self::new(buffer, self.device.clone(), dst_el, self.dtype))
    }

    fn upsample_nearest1d(&self, _: &Layout, _: usize) -> Result<Self> {
        crate::bail!("Metal upsample_nearest1d not implemented")
    }

    fn upsample_nearest2d(&self, inp_l: &Layout, out_w: usize, out_h: usize) -> Result<Self> {
        // let inp = &inp.slice(inp_l.start_offset()..);
        let shape = inp_l.shape();
        let dims = shape.dims();
        let strides = inp_l.stride();
        if dims.len() != 4 {
            crate::bail!("unexpected input shape for upsample {dims:?}")
        }
        let name = match self.dtype {
            DType::F32 => "upsample_nearest2d_f32",
            DType::F16 => "upsample_nearest2d_f16",
            DType::BF16 => "upsample_nearest2d_bf16",
            DType::U8 => "upsample_nearest2d_u8",
            DType::U32 => "upsample_nearest2d_u32",
            dtype => crate::bail!("Metal upsample_nearest2d {dtype:?} not implemented"),
        };

        let dst_el = out_w * out_h * dims[0] * dims[1];
        let buffer = self
            .device
            .new_buffer(dst_el, self.dtype, "upsample_nearest2d")?;
        let command_buffer = self.device.command_buffer()?;
        let src = buffer_o(&self.buffer, inp_l, self.dtype);
        candle_metal_kernels::call_upsample_nearest_2d(
            &self.device.device,
            &command_buffer,
            &self.device.kernels,
            name,
            dims,
            strides,
            out_w,
            out_h,
            src,
            &buffer,
        )
        .map_err(MetalError::from)?;
        Ok(Self::new(buffer, self.device.clone(), dst_el, self.dtype))
    }

    fn gather(&self, src_l: &Layout, ids: &Self, ids_l: &Layout, dim: usize) -> Result<Self> {
        if !ids_l.is_contiguous() {
            return Err(crate::Error::RequiresContiguous { op: "gather" }.bt());
        };
        let ids_el = ids_l.dims()[dim];
        let dst_el = ids_l.shape().elem_count();
        let dtype = self.dtype;
        let device = self.device();
        let buffer = device.new_buffer(dst_el, dtype, "gather")?;
        let name = match (ids.dtype, self.dtype) {
            (DType::U32, DType::F32) => "gather_u32_f32",
            (DType::U32, DType::F16) => "gather_u32_f16",
            (DType::U32, DType::BF16) => "gather_u32_bf16",
            (DType::U32, DType::U32) => "gather_u32_u32",
            (DType::U32, DType::I64) => "gather_u32_i64",
            (DType::I64, DType::F32) => "gather_i64_f32",
            (DType::I64, DType::F16) => "gather_i64_f16",
            (DType::I64, DType::BF16) => "gather_i64_bf16",
            (DType::I64, DType::U32) => "gather_i64_u32",
            (DType::I64, DType::I64) => "gather_i64_i64",
            (left, right) => crate::bail!("Metal gather {left:?} {right:?} not implemented"),
        };
        let command_buffer = self.device.command_buffer()?;
        let src = buffer_o(&self.buffer, src_l, dtype);
        let ids = buffer_o(&ids.buffer, ids_l, ids.dtype);
        candle_metal_kernels::call_gather(
            &device.device,
            &command_buffer,
            &self.device.kernels,
            name,
            src_l.dims(),
            ids_el,
            dim,
            src,
            ids,
            &buffer,
        )
        .map_err(MetalError::from)?;
        Ok(Self::new(buffer, device.clone(), dst_el, dtype))
    }

    fn scatter_set(
        &mut self,
        l: &Layout,
        ids: &Self,
        ids_l: &Layout,
        src: &Self,
        src_l: &Layout,
        dim: usize,
    ) -> Result<()> {
        if !l.is_contiguous() || !ids_l.is_contiguous() || !src_l.is_contiguous() {
            return Err(crate::Error::RequiresContiguous { op: "scatter" }.bt());
        };
        let name = match (ids.dtype, self.dtype) {
            (DType::U8, DType::F32) => "s_u8_f32",
            (DType::U8, DType::F16) => "s_u8_f16",
            (DType::U8, DType::BF16) => "s_u8_bf16",
            (DType::U32, DType::U32) => "s_u32_u32",
            (DType::U32, DType::F32) => "s_u32_f32",
            (DType::U32, DType::F16) => "s_u32_f16",
            (DType::U32, DType::BF16) => "s_u32_bf16",
            (DType::I64, DType::F32) => "s_i64_f32",
            (DType::I64, DType::F16) => "s_i64_f16",
            (DType::I64, DType::BF16) => "s_i64_bf16",
            _ => Err(MetalError::UnexpectedDType {
                msg: "scatter ids should be u8/u32/i64",
                expected: DType::U32,
                got: ids.dtype(),
            })?,
        };
        let command_buffer = self.device.command_buffer()?;
        let dst = buffer_o(&self.buffer, l, self.dtype);
        let src = buffer_o(&src.buffer, src_l, src.dtype);
        let ids = buffer_o(&ids.buffer, ids_l, ids.dtype);
        candle_metal_kernels::call_scatter(
            &self.device.device,
            &command_buffer,
            &self.device.kernels,
            name,
            src_l.dims(),
            l.dims(),
            dim,
            src,
            ids,
            dst,
        )
        .map_err(MetalError::from)?;
        Ok(())
    }

    fn scatter_add_set(
        &mut self,
        l: &Layout,
        ids: &Self,
        ids_l: &Layout,
        src: &Self,
        src_l: &Layout,
        dim: usize,
    ) -> Result<()> {
        if !l.is_contiguous() || !ids_l.is_contiguous() || !src_l.is_contiguous() {
            return Err(crate::Error::RequiresContiguous { op: "scatter-add" }.bt());
        };
        let name = match (ids.dtype, self.dtype) {
            (DType::U8, DType::F32) => "sa_u8_f32",
            (DType::U8, DType::F16) => "sa_u8_f16",
            (DType::U8, DType::BF16) => "sa_u8_bf16",
            (DType::U32, DType::U32) => "sa_u32_u32",
            (DType::U32, DType::F32) => "sa_u32_f32",
            (DType::U32, DType::F16) => "sa_u32_f16",
            (DType::U32, DType::BF16) => "sa_u32_bf16",
            (DType::I64, DType::F32) => "sa_i64_f32",
            (DType::I64, DType::F16) => "sa_i64_f16",
            (DType::I64, DType::BF16) => "sa_i64_bf16",
            _ => Err(MetalError::UnexpectedDType {
                msg: "scatter-add ids should be u8/u32/i64",
                expected: DType::U32,
                got: ids.dtype(),
            })?,
        };
        let command_buffer = self.device.command_buffer()?;
        let dst = buffer_o(&self.buffer, l, self.dtype);
        let src = buffer_o(&src.buffer, src_l, src.dtype);
        let ids = buffer_o(&ids.buffer, ids_l, ids.dtype);
        candle_metal_kernels::call_scatter(
            &self.device.device,
            &command_buffer,
            &self.device.kernels,
            name,
            src_l.dims(),
            l.dims(),
            dim,
            src,
            ids,
            dst,
        )
        .map_err(MetalError::from)?;
        Ok(())
    }

    fn index_select(&self, ids: &Self, src_l: &Layout, ids_l: &Layout, dim: usize) -> Result<Self> {
        if !ids_l.is_contiguous() {
            crate::bail!("Metal index_select requires contiguous ids")
        }
        let left_size: usize = src_l.dims()[..dim].iter().product();
        let right_size: usize = src_l.dims()[dim + 1..].iter().product();
        let ids_el = ids_l.shape().elem_count();
        let dst_el = ids_el * left_size * right_size;
        let dtype = self.dtype;
        let device = self.device();
        let buffer = device.new_buffer(dst_el, dtype, "index_select")?;
        let name = match (ids.dtype, self.dtype) {
            (DType::U8, DType::U8) => "is_u8_u8",
            (DType::U8, DType::U32) => "is_u8_u32",
            (DType::U8, DType::I64) => "is_u8_i64",
            (DType::U8, DType::BF16) => "is_u8_bf16",
            (DType::U8, DType::F32) => "is_u8_f32",
            (DType::U8, DType::F16) => "is_u8_f16",

            (DType::U32, DType::U8) => "is_u32_u8",
            (DType::U32, DType::U32) => "is_u32_u32",
            (DType::U32, DType::I64) => "is_u32_i64",
            (DType::U32, DType::F32) => "is_u32_f32",
            (DType::U32, DType::F16) => "is_u32_f16",
            (DType::U32, DType::BF16) => "is_u32_bf16",

            (DType::I64, DType::U8) => "is_i64_u8",
            (DType::I64, DType::U32) => "is_i64_u32",
            (DType::I64, DType::I64) => "is_i64_i64",
            (DType::I64, DType::F32) => "is_i64_f32",
            (DType::I64, DType::F16) => "is_i64_f16",
            (DType::I64, DType::BF16) => "is_i64_bf16",

            (left, right) => {
                crate::bail!("Metal contiguous index_select {left:?} {right:?} not implemented")
            }
        };
        let command_buffer = self.device.command_buffer()?;
        let src = buffer_o(&self.buffer, src_l, dtype);
        let ids = buffer_o(&ids.buffer, ids_l, ids.dtype);
        candle_metal_kernels::call_index_select(
            &device.device,
            &command_buffer,
            &self.device.kernels,
            name,
            src_l.dims(),
            ids_el,
            dim,
            src_l.is_contiguous(),
            src_l.dims(),
            src_l.stride(),
            src,
            ids,
            &buffer,
        )
        .map_err(MetalError::from)?;
        Ok(Self::new(buffer, device.clone(), dst_el, dtype))
    }

    fn index_add(
        &self,
        l: &Layout,
        ids: &Self,
        ids_l: &Layout,
        src: &Self,
        src_l: &Layout,
        dim: usize,
    ) -> Result<Self> {
        let mut acc = self.device.zeros_impl(l.shape(), self.dtype())?;
        self.copy_strided_src(&mut acc, 0, l)?;
        if !ids_l.is_contiguous() || !src_l.is_contiguous() {
            return Err(crate::Error::RequiresContiguous { op: "index-add" }.bt());
        };
        let name = match (ids.dtype, self.dtype) {
            (DType::I64, DType::BF16) => "ia_i64_bf16",
            (DType::I64, DType::F16) => "ia_i64_f16",
            (DType::I64, DType::F32) => "ia_i64_f32",
            (DType::I64, DType::I64) => "ia_i64_i64",
            (DType::I64, DType::U32) => "ia_i64_u32",
            (DType::I64, DType::U8) => "ia_i64_u8",

            (DType::U32, DType::BF16) => "ia_u32_bf16",
            (DType::U32, DType::F16) => "ia_u32_f16",
            (DType::U32, DType::F32) => "ia_u32_f32",
            (DType::U32, DType::I64) => "ia_u32_i64",
            (DType::U32, DType::U32) => "ia_u32_u32",
            (DType::U32, DType::U8) => "ia_u32_u8",

            (DType::U8, DType::BF16) => "ia_u8_bf16",
            (DType::U8, DType::F16) => "ia_u8_f16",
            (DType::U8, DType::F32) => "ia_u8_f32",
            (DType::U8, DType::I64) => "ia_u8_i64",
            (DType::U8, DType::U32) => "ia_u8_u32",
            (DType::U8, DType::U8) => "ia_u8_u8",

            _ => Err(MetalError::UnexpectedDType {
                msg: "index-add ids should be u8/u32/i64",
                expected: DType::U32,
                got: ids.dtype(),
            })?,
        };
        let command_buffer = self.device.command_buffer()?;
        let src = buffer_o(&src.buffer, src_l, src.dtype);
        let ids = buffer_o(&ids.buffer, ids_l, ids.dtype);
        candle_metal_kernels::call_index_add(
            &self.device.device,
            &command_buffer,
            &self.device.kernels,
            name,
            src_l.dims(),
            l.dims(),
            ids_l.dims(),
            dim,
            src,
            ids,
            &acc.buffer,
        )
        .map_err(MetalError::from)?;
        Ok(acc)
    }

    fn matmul(
        &self,
        rhs: &Self,
        (b, m, n, k): (usize, usize, usize, usize),
        lhs_l: &Layout,
        rhs_l: &Layout,
    ) -> Result<Self> {
        let buffer = self.device.new_buffer(b * m * n, self.dtype, "matmul")?;
        let command_buffer = self.device.command_buffer()?;
        command_buffer.set_label("matmul");
        let dtype = match self.dtype {
            DType::F32 => candle_metal_kernels::GemmDType::F32,
            DType::F16 => candle_metal_kernels::GemmDType::F16,
            DType::BF16 => candle_metal_kernels::GemmDType::BF16,
            dtype => {
                return Err(
                    MetalError::Message(format!("mlx matmul doesn't support {dtype:?}")).into(),
                )
            }
        };
        candle_metal_kernels::call_mlx_gemm(
            &self.device.device,
            &command_buffer,
            &self.device.kernels,
            dtype,
            (b, m, n, k),
            lhs_l.stride(),
            lhs_l.start_offset() * self.dtype.size_in_bytes(),
            &self.buffer,
            rhs_l.stride(),
            rhs_l.start_offset() * rhs.dtype.size_in_bytes(),
            &rhs.buffer,
            &buffer,
        )
        .map_err(MetalError::from)?;

        Ok(Self::new(
            buffer,
            self.device.clone(),
            b * m * n,
            self.dtype(),
        ))
    }

    fn copy2d(
        &self,
        dst: &mut Self,
        d1: usize,
        d2: usize,
        src_s: usize,
        dst_s: usize,
        src_o: usize,
        dst_o: usize,
    ) -> Result<()> {
        if self.dtype() != dst.dtype() {
            crate::bail!(
                "copy2d with inconsistent dtypes {:?} {:?}",
                self.dtype(),
                dst.dtype()
            )
        }
        let command_buffer = self.device.command_buffer()?;
        if src_s == d2 && dst_s == d2 {
            command_buffer.set_label("copy2d_contiguous");
            let blit = command_buffer.blit_command_encoder();
            blit.set_label("copy2d_contiguous");
            let src_offset = src_o * self.dtype.size_in_bytes();
            let length = d1 * d2 * self.dtype.size_in_bytes();
            let dst_offset = dst_o * dst.dtype().size_in_bytes();
            blit.copy_from_buffer(&self.buffer, src_offset, dst.buffer(), dst_offset, length);
            blit.end_encoding();
        } else {
            let el_count = d1 * d2;
            if el_count == 0 {
                return Ok(());
            }
            let kernel_name = match self.dtype {
                DType::F32 => candle_metal_kernels::copy2d::FLOAT,
                DType::F16 => candle_metal_kernels::copy2d::HALF,
                DType::BF16 => candle_metal_kernels::copy2d::BFLOAT,
                DType::I64 => candle_metal_kernels::copy2d::I64,
                DType::U32 => candle_metal_kernels::copy2d::U32,
                DType::U8 => candle_metal_kernels::copy2d::U8,
                dtype => crate::bail!("Metal copy2d {dtype:?} not implemented"),
            };
            candle_metal_kernels::call_copy2d(
                &self.device.device,
                &command_buffer,
                &self.device.kernels,
                kernel_name,
                &self.buffer,
                &dst.buffer,
                d1,
                d2,
                src_s,
                dst_s,
                src_o * self.dtype.size_in_bytes(),
                dst_o * self.dtype.size_in_bytes(),
            )
            .map_err(MetalError::from)?;
            command_buffer.set_label("copy2d");
        }
        Ok(())
    }

    fn copy_strided_src(&self, dst: &mut Self, dst_offset: usize, src_l: &Layout) -> Result<()> {
        let command_buffer = self.device.command_buffer()?;
        if src_l.is_contiguous() && self.dtype == dst.dtype() {
            command_buffer.set_label("copy_contiguous");
            let blit = command_buffer.blit_command_encoder();
            blit.set_label("copy_contiguous");
            let src_offset = src_l.start_offset() * self.dtype.size_in_bytes();
            let length = src_l.shape().elem_count() * self.dtype.size_in_bytes();
            let dst_offset = dst_offset * dst.dtype().size_in_bytes();
            blit.copy_from_buffer(&self.buffer, src_offset, dst.buffer(), dst_offset, length);
            blit.end_encoding();
        } else {
            let src_shape = src_l.shape();
            let el_count = src_shape.elem_count();
            if el_count == 0 {
                return Ok(());
            }
            let kernel_name = match self.dtype {
                DType::F32 => candle_metal_kernels::unary::strided::copy::FLOAT,
                DType::F16 => candle_metal_kernels::unary::strided::copy::HALF,
                DType::BF16 => candle_metal_kernels::unary::strided::copy::BFLOAT,
                DType::I64 => candle_metal_kernels::unary::strided::copy::I64,
                DType::U32 => candle_metal_kernels::unary::strided::copy::U32,
                DType::U8 => candle_metal_kernels::unary::strided::copy::U8,
                dtype => crate::bail!("Metal copy_strided {dtype:?} not implemented"),
            };
            let src = buffer_o(&self.buffer, src_l, self.dtype);
            let dst = BufferOffset {
                buffer: &dst.buffer,
                offset_in_bytes: dst_offset * dst.dtype.size_in_bytes(),
            };
            candle_metal_kernels::call_unary_strided(
                &self.device.device,
                &command_buffer,
                &self.device.kernels,
                kernel_name,
                src_l.dims(),
                src,
                src_l.stride(),
                dst,
            )
            .map_err(MetalError::from)?;
            command_buffer.set_label("copy_strided");
        }
        Ok(())
    }
}

impl MetalStorage {
    pub fn new(buffer: Arc<Buffer>, device: MetalDevice, count: usize, dtype: DType) -> Self {
        Self {
            buffer,
            device,
            count,
            dtype,
        }
    }

    pub fn buffer(&self) -> &Buffer {
        &self.buffer
    }

    pub fn binary(
        &self,
        op: &'static str,
        rhs: &Self,
        lhs_l: &Layout,
        rhs_l: &Layout,
    ) -> Result<Self> {
        let device = self.device();
        let shape = lhs_l.shape();
        let el_count = shape.elem_count();
        let command_buffer = device.command_buffer()?;
        let lhs = buffer_o(&self.buffer, lhs_l, self.dtype);
        let rhs = buffer_o(&rhs.buffer, rhs_l, rhs.dtype);
        let (buffer, dtype) = if lhs_l.is_contiguous() && rhs_l.is_contiguous() && &op[..1] != "b" {
            use candle_metal_kernels::kernels::binary::contiguous;

            let (kernel_name, dtype) = match (op, self.dtype) {
                ("add", DType::F32) => (contiguous::add::FLOAT, self.dtype),
                ("sub", DType::F32) => (contiguous::sub::FLOAT, self.dtype),
                ("mul", DType::F32) => (contiguous::mul::FLOAT, self.dtype),
                ("div", DType::F32) => (contiguous::div::FLOAT, self.dtype),
                ("eq", DType::F32) => (contiguous::eq::FLOAT, DType::U8),
                ("ne", DType::F32) => (contiguous::ne::FLOAT, DType::U8),
                ("le", DType::F32) => (contiguous::le::FLOAT, DType::U8),
                ("lt", DType::F32) => (contiguous::lt::FLOAT, DType::U8),
                ("ge", DType::F32) => (contiguous::ge::FLOAT, DType::U8),
                ("gt", DType::F32) => (contiguous::gt::FLOAT, DType::U8),

                ("add", DType::F16) => (contiguous::add::HALF, self.dtype),
                ("sub", DType::F16) => (contiguous::sub::HALF, self.dtype),
                ("mul", DType::F16) => (contiguous::mul::HALF, self.dtype),
                ("div", DType::F16) => (contiguous::div::HALF, self.dtype),
                ("eq", DType::F16) => (contiguous::eq::HALF, DType::U8),
                ("ne", DType::F16) => (contiguous::ne::HALF, DType::U8),
                ("le", DType::F16) => (contiguous::le::HALF, DType::U8),
                ("lt", DType::F16) => (contiguous::lt::HALF, DType::U8),
                ("ge", DType::F16) => (contiguous::ge::HALF, DType::U8),
                ("gt", DType::F16) => (contiguous::gt::HALF, DType::U8),

                ("add", DType::BF16) => (contiguous::add::BFLOAT, self.dtype),
                ("sub", DType::BF16) => (contiguous::sub::BFLOAT, self.dtype),
                ("mul", DType::BF16) => (contiguous::mul::BFLOAT, self.dtype),
                ("div", DType::BF16) => (contiguous::div::BFLOAT, self.dtype),
                ("eq", DType::BF16) => (contiguous::eq::BFLOAT, DType::U8),
                ("ne", DType::BF16) => (contiguous::ne::BFLOAT, DType::U8),
                ("le", DType::BF16) => (contiguous::le::BFLOAT, DType::U8),
                ("lt", DType::BF16) => (contiguous::lt::BFLOAT, DType::U8),
                ("ge", DType::BF16) => (contiguous::ge::BFLOAT, DType::U8),
                ("gt", DType::BF16) => (contiguous::gt::BFLOAT, DType::U8),

                ("add", DType::I64) => (contiguous::add::I64, self.dtype),
                ("sub", DType::I64) => (contiguous::sub::I64, self.dtype),
                ("mul", DType::I64) => (contiguous::mul::I64, self.dtype),
                ("div", DType::I64) => (contiguous::div::I64, self.dtype),
                ("eq", DType::I64) => (contiguous::eq::I64, DType::U8),
                ("ne", DType::I64) => (contiguous::ne::I64, DType::U8),
                ("le", DType::I64) => (contiguous::le::I64, DType::U8),
                ("lt", DType::I64) => (contiguous::lt::I64, DType::U8),
                ("ge", DType::I64) => (contiguous::ge::I64, DType::U8),
                ("gt", DType::I64) => (contiguous::gt::I64, DType::U8),

                ("add", DType::U32) => (contiguous::add::U32, self.dtype),
                ("sub", DType::U32) => (contiguous::sub::U32, self.dtype),
                ("mul", DType::U32) => (contiguous::mul::U32, self.dtype),
                ("div", DType::U32) => (contiguous::div::U32, self.dtype),
                ("eq", DType::U32) => (contiguous::eq::U32, DType::U8),
                ("ne", DType::U32) => (contiguous::ne::U32, DType::U8),
                ("le", DType::U32) => (contiguous::le::U32, DType::U8),
                ("lt", DType::U32) => (contiguous::lt::U32, DType::U8),
                ("ge", DType::U32) => (contiguous::ge::U32, DType::U8),
                ("gt", DType::U32) => (contiguous::gt::U32, DType::U8),

                ("add", DType::U8) => (contiguous::add::U8, self.dtype),
                ("sub", DType::U8) => (contiguous::sub::U8, self.dtype),
                ("mul", DType::U8) => (contiguous::mul::U8, self.dtype),
                ("div", DType::U8) => (contiguous::div::U8, self.dtype),
                ("eq", DType::U8) => (contiguous::eq::U8, DType::U8),
                ("ne", DType::U8) => (contiguous::ne::U8, DType::U8),
                ("le", DType::U8) => (contiguous::le::U8, DType::U8),
                ("lt", DType::U8) => (contiguous::lt::U8, DType::U8),
                ("ge", DType::U8) => (contiguous::ge::U8, DType::U8),
                ("gt", DType::U8) => (contiguous::gt::U8, DType::U8),

                (name, dtype) => {
                    crate::bail!("Metal contiguous binary {name} {dtype:?} not implemented")
                }
            };
            let buffer = device.new_buffer(el_count, dtype, op)?;
            candle_metal_kernels::call_binary_contiguous(
                &device.device,
                &command_buffer,
                &device.kernels,
                kernel_name,
                el_count,
                lhs,
                rhs,
                &buffer,
            )
            .map_err(MetalError::from)?;
            (buffer, dtype)
        } else {
            use candle_metal_kernels::kernels::binary::strided;

            let (kernel_name, dtype) = match (op, self.dtype) {
                ("badd", DType::F32) => (strided::add::FLOAT, self.dtype),
                ("bsub", DType::F32) => (strided::sub::FLOAT, self.dtype),
                ("bmul", DType::F32) => (strided::mul::FLOAT, self.dtype),
                ("bdiv", DType::F32) => (strided::div::FLOAT, self.dtype),
                ("bminimum", DType::F32) => (strided::min::FLOAT, self.dtype),
                ("bmaximum", DType::F32) => (strided::max::FLOAT, self.dtype),
                ("eq", DType::F32) => (strided::eq::FLOAT, DType::U8),
                ("ne", DType::F32) => (strided::ne::FLOAT, DType::U8),
                ("le", DType::F32) => (strided::le::FLOAT, DType::U8),
                ("lt", DType::F32) => (strided::lt::FLOAT, DType::U8),
                ("ge", DType::F32) => (strided::ge::FLOAT, DType::U8),
                ("gt", DType::F32) => (strided::gt::FLOAT, DType::U8),

                ("badd", DType::F16) => (strided::add::HALF, self.dtype),
                ("bsub", DType::F16) => (strided::sub::HALF, self.dtype),
                ("bmul", DType::F16) => (strided::mul::HALF, self.dtype),
                ("bdiv", DType::F16) => (strided::div::HALF, self.dtype),
                ("bminimum", DType::F16) => (strided::min::HALF, self.dtype),
                ("bmaximum", DType::F16) => (strided::max::HALF, self.dtype),
                ("eq", DType::F16) => (strided::eq::HALF, DType::U8),
                ("ne", DType::F16) => (strided::ne::HALF, DType::U8),
                ("le", DType::F16) => (strided::le::HALF, DType::U8),
                ("lt", DType::F16) => (strided::lt::HALF, DType::U8),
                ("ge", DType::F16) => (strided::ge::HALF, DType::U8),
                ("gt", DType::F16) => (strided::gt::HALF, DType::U8),

                ("badd", DType::BF16) => (strided::add::BFLOAT, self.dtype),
                ("bsub", DType::BF16) => (strided::sub::BFLOAT, self.dtype),
                ("bmul", DType::BF16) => (strided::mul::BFLOAT, self.dtype),
                ("bdiv", DType::BF16) => (strided::div::BFLOAT, self.dtype),
                ("bminimum", DType::BF16) => (strided::min::BFLOAT, self.dtype),
                ("bmaximum", DType::BF16) => (strided::max::BFLOAT, self.dtype),
                ("eq", DType::BF16) => (strided::eq::BFLOAT, DType::U8),
                ("ne", DType::BF16) => (strided::ne::BFLOAT, DType::U8),
                ("le", DType::BF16) => (strided::le::BFLOAT, DType::U8),
                ("lt", DType::BF16) => (strided::lt::BFLOAT, DType::U8),
                ("ge", DType::BF16) => (strided::ge::BFLOAT, DType::U8),
                ("gt", DType::BF16) => (strided::gt::BFLOAT, DType::U8),

                ("badd", DType::I64) => (strided::add::I64, self.dtype),
                ("bsub", DType::I64) => (strided::sub::I64, self.dtype),
                ("bmul", DType::I64) => (strided::mul::I64, self.dtype),
                ("bdiv", DType::I64) => (strided::div::I64, self.dtype),
                ("bminimum", DType::I64) => (strided::min::I64, self.dtype),
                ("bmaximum", DType::I64) => (strided::max::I64, self.dtype),
                ("eq", DType::I64) => (strided::eq::I64, DType::U8),
                ("ne", DType::I64) => (strided::ne::I64, DType::U8),
                ("le", DType::I64) => (strided::le::I64, DType::U8),
                ("lt", DType::I64) => (strided::lt::I64, DType::U8),
                ("ge", DType::I64) => (strided::ge::I64, DType::U8),
                ("gt", DType::I64) => (strided::gt::I64, DType::U8),

                ("badd", DType::U32) => (strided::add::U32, self.dtype),
                ("bsub", DType::U32) => (strided::sub::U32, self.dtype),
                ("bmul", DType::U32) => (strided::mul::U32, self.dtype),
                ("bdiv", DType::U32) => (strided::div::U32, self.dtype),
                ("bminimum", DType::U32) => (strided::min::U32, self.dtype),
                ("bmaximum", DType::U32) => (strided::max::U32, self.dtype),
                ("eq", DType::U32) => (strided::eq::U32, DType::U8),
                ("ne", DType::U32) => (strided::ne::U32, DType::U8),
                ("le", DType::U32) => (strided::le::U32, DType::U8),
                ("lt", DType::U32) => (strided::lt::U32, DType::U8),
                ("ge", DType::U32) => (strided::ge::U32, DType::U8),
                ("gt", DType::U32) => (strided::gt::U32, DType::U8),

                ("badd", DType::U8) => (strided::add::U8, self.dtype),
                ("bsub", DType::U8) => (strided::sub::U8, self.dtype),
                ("bmul", DType::U8) => (strided::mul::U8, self.dtype),
                ("bdiv", DType::U8) => (strided::div::U8, self.dtype),
                ("bminimum", DType::U8) => (strided::min::U8, self.dtype),
                ("bmaximum", DType::U8) => (strided::max::U8, self.dtype),
                ("eq", DType::U8) => (strided::eq::U8, DType::U8),
                ("ne", DType::U8) => (strided::ne::U8, DType::U8),
                ("le", DType::U8) => (strided::le::U8, DType::U8),
                ("lt", DType::U8) => (strided::lt::U8, DType::U8),
                ("ge", DType::U8) => (strided::ge::U8, DType::U8),
                ("gt", DType::U8) => (strided::gt::U8, DType::U8),

                (name, dtype) => {
                    crate::bail!("Metal strided binary {name} {dtype:?} not implemented")
                }
            };
            let buffer = device.new_buffer(el_count, dtype, op)?;
            candle_metal_kernels::call_binary_strided(
                &device.device,
                &command_buffer,
                &device.kernels,
                kernel_name,
                lhs_l.dims(),
                lhs,
                lhs_l.stride(),
                rhs,
                rhs_l.stride(),
                &buffer,
            )
            .map_err(MetalError::from)?;
            (buffer, dtype)
        };
        command_buffer.set_label("binary");
        Ok(Self::new(buffer, device.clone(), el_count, dtype))
    }

    pub(crate) fn to_cpu<T: Clone>(&self) -> Result<Vec<T>> {
        let size = self.count * self.dtype.size_in_bytes();

        let buffer = self.device.new_buffer_managed(size)?;
        {
            let command_buffer = self.device.command_buffer()?;
            command_buffer.set_label("to_cpu");
            let blit = command_buffer.blit_command_encoder();
            blit.set_label("blit_to_cpu");
            blit.copy_from_buffer(&self.buffer, 0, &buffer, 0, size);
            blit.end_encoding();
        }
        self.device.wait_until_completed()?;
        Ok(read_to_vec(&buffer, self.count))
    }
}

impl BackendDevice for MetalDevice {
    type Storage = MetalStorage;

    fn new(ordinal: usize) -> Result<Self> {
        let device = Device::all().swap_remove(ordinal);
        let command_queue = device.new_command_queue().map_err(MetalError::from)?;
        let kernels = Arc::new(Kernels::new());
        let seed = Arc::new(Mutex::new(
            device
                .new_buffer_with_data(
<<<<<<< HEAD
                    [299792458].as_ptr() as *const c_void,
=======
                    [299792458u64].as_ptr() as *const c_void,
>>>>>>> 93845ed2
                    4,
                    MTLResourceOptions::StorageModeManaged,
                )
                .map_err(MetalError::from)?,
        ));
        let commands = Commands::new(command_queue).map_err(MetalError::from)?;
        Ok(Self {
            id: DeviceId::new(),
            device,
            commands: Arc::new(RwLock::new(commands)),
            buffers: Arc::new(RwLock::new(HashMap::new())),
            kernels,
            seed,
        })
    }

    fn location(&self) -> crate::DeviceLocation {
        crate::DeviceLocation::Metal {
            gpu_id: self.registry_id() as usize,
        }
    }

    fn same_device(&self, rhs: &Self) -> bool {
        self.id == rhs.id
    }

    unsafe fn alloc_uninit(&self, shape: &Shape, dtype: DType) -> Result<MetalStorage> {
        let buffer = self.new_buffer(shape.elem_count(), dtype, "alloc-uninit")?;
        Ok(MetalStorage::new(
            buffer,
            self.clone(),
            shape.elem_count(),
            dtype,
        ))
    }

    fn zeros_impl(&self, shape: &Shape, dtype: DType) -> Result<MetalStorage> {
        let size = shape.elem_count() * dtype.size_in_bytes();
        let buffer = self.allocate_zeros(size)?;
        Ok(MetalStorage::new(
            buffer,
            self.clone(),
            shape.elem_count(),
            dtype,
        ))
    }

    fn storage_from_slice<T: crate::WithDType>(&self, s: &[T]) -> Result<Self::Storage> {
        let (count, buffer) = match T::cpu_storage_ref(s) {
            CpuStorageRef::U8(storage) => (storage.len(), self.new_buffer_with_data(storage)),
            CpuStorageRef::U32(storage) => (storage.len(), self.new_buffer_with_data(storage)),
            CpuStorageRef::I64(storage) => (storage.len(), self.new_buffer_with_data(storage)),
            CpuStorageRef::BF16(storage) => (storage.len(), self.new_buffer_with_data(storage)),
            CpuStorageRef::F16(storage) => (storage.len(), self.new_buffer_with_data(storage)),
            CpuStorageRef::F32(storage) => (storage.len(), self.new_buffer_with_data(storage)),
            CpuStorageRef::F64(storage) => (storage.len(), self.new_buffer_with_data(storage)),
            CpuStorageRef::F8E4M3(_) => crate::bail!("Metal device does not yet support F8E4M3."),
        };
        Ok(Self::Storage::new(buffer?, self.clone(), count, T::DTYPE))
    }

    fn storage_from_cpu_storage(&self, storage: &CpuStorage) -> Result<Self::Storage> {
        let (count, buffer) = match storage {
            CpuStorage::U8(storage) => (storage.len(), self.new_buffer_with_data(storage)),
            CpuStorage::U32(storage) => (storage.len(), self.new_buffer_with_data(storage)),
            CpuStorage::I64(storage) => (storage.len(), self.new_buffer_with_data(storage)),
            CpuStorage::BF16(storage) => (storage.len(), self.new_buffer_with_data(storage)),
            CpuStorage::F16(storage) => (storage.len(), self.new_buffer_with_data(storage)),
            CpuStorage::F32(storage) => (storage.len(), self.new_buffer_with_data(storage)),
            CpuStorage::F64(storage) => (storage.len(), self.new_buffer_with_data(storage)),
            CpuStorage::F8E4M3(_) => crate::bail!("Metal device does not yet support F8E4M3."),
        };
        Ok(Self::Storage::new(
            buffer?,
            self.clone(),
            count,
            storage.dtype(),
        ))
    }

    fn storage_from_cpu_storage_owned(&self, storage: CpuStorage) -> Result<Self::Storage> {
        self.storage_from_cpu_storage(&storage)
    }

    fn rand_uniform(
        &self,
        shape: &Shape,
        dtype: DType,
        min: f64,
        max: f64,
    ) -> Result<Self::Storage> {
        let name = match dtype {
            DType::F32 => "rand_uniform_f32",
            DType::F16 => "rand_uniform_f16",
            DType::BF16 => "rand_uniform_bf16",
            dtype => crate::bail!("rand_uniform not implemented for {dtype:?}"),
        };
        let buffer = self.new_buffer(shape.elem_count(), dtype, "rand_uniform")?;
        let command_buffer = self.command_buffer()?;
        candle_metal_kernels::call_random_uniform(
            &self.device,
            &command_buffer,
            &self.kernels,
            name,
            min as f32,
            max as f32,
            shape.elem_count(),
            &self.seed.lock().unwrap(),
            &buffer,
        )
        .map_err(MetalError::from)?;

        Ok(Self::Storage::new(
            buffer,
            self.clone(),
            shape.elem_count(),
            dtype,
        ))
    }

    fn rand_normal(
        &self,
        shape: &Shape,
        dtype: DType,
        mean: f64,
        stddev: f64,
    ) -> Result<Self::Storage> {
        let name = match dtype {
            DType::F32 => "rand_normal_f32",
            DType::F16 => "rand_normal_f16",
            DType::BF16 => "rand_normal_bf16",
            dtype => crate::bail!("rand_uniform not implemented for {dtype:?}"),
        };
        let buffer = self.new_buffer(shape.elem_count(), dtype, "rand_normal")?;
        let command_buffer = self.command_buffer()?;
        candle_metal_kernels::call_random_normal(
            &self.device,
            &command_buffer,
            &self.kernels,
            name,
            mean as f32,
            stddev as f32,
            shape.elem_count(),
            &self.seed.lock().unwrap(),
            &buffer,
        )
        .map_err(MetalError::from)?;

        Ok(Self::Storage::new(
            buffer,
            self.clone(),
            shape.elem_count(),
            dtype,
        ))
    }

    fn set_seed(&self, seed: u64) -> Result<()> {
        let seed_buffer = self.seed.try_lock().map_err(MetalError::from)?;
        let contents = seed_buffer.data();
        unsafe {
            std::ptr::copy([seed].as_ptr(), contents as *mut u64, 1);
        }
<<<<<<< HEAD
        seed_buffer.did_modify_range(NSRange::new(0, 4));
=======
        seed_buffer.did_modify_range(NSRange::new(0, 8));
>>>>>>> 93845ed2

        Ok(())
    }

    fn synchronize(&self) -> Result<()> {
        self.wait_until_completed()
    }
}

fn read_to_vec<T: Clone>(buffer: &Buffer, n: usize) -> Vec<T> {
    let ptr = buffer.contents() as *const T;
    assert!(!ptr.is_null());
    let slice = unsafe { std::slice::from_raw_parts(ptr, n) };
    slice.to_vec()
}<|MERGE_RESOLUTION|>--- conflicted
+++ resolved
@@ -5,11 +5,7 @@
 use crate::op::{BinaryOpT, CmpOp, ReduceOp, UnaryOpT};
 use crate::{CpuStorage, CpuStorageRef, DType, Layout, Result, Shape};
 use candle_metal_kernels::{
-<<<<<<< HEAD
     metal::{Buffer, Commands, Device, MTLResourceOptions},
-=======
-    metal_utils::{Buffer, Commands, Device, MTLResourceOptions},
->>>>>>> 93845ed2
     BufferOffset, CallConvTranspose2dCfg, Kernels,
 };
 use objc2_foundation::NSRange;
@@ -2055,11 +2051,7 @@
         let seed = Arc::new(Mutex::new(
             device
                 .new_buffer_with_data(
-<<<<<<< HEAD
-                    [299792458].as_ptr() as *const c_void,
-=======
                     [299792458u64].as_ptr() as *const c_void,
->>>>>>> 93845ed2
                     4,
                     MTLResourceOptions::StorageModeManaged,
                 )
@@ -2222,11 +2214,7 @@
         unsafe {
             std::ptr::copy([seed].as_ptr(), contents as *mut u64, 1);
         }
-<<<<<<< HEAD
-        seed_buffer.did_modify_range(NSRange::new(0, 4));
-=======
         seed_buffer.did_modify_range(NSRange::new(0, 8));
->>>>>>> 93845ed2
 
         Ok(())
     }
