use crate::benchmarks::{BenchDevice, BenchDeviceHandler};
use candle_core::{DType, Device, Tensor};
use criterion::{criterion_group, Criterion, Throughput};
use std::hint::black_box;
use std::time::Instant;

fn run_sqrt(a: &Tensor) {
    a.sqrt().unwrap();
}

fn run_unary_benchmark(c: &mut Criterion, device: &Device, dtype: DType, name: &str) {
    let b = 1;
    let m = 1024;
    let k = 1024;

    let tensor = Tensor::arange(0.0f32, (b * m * k) as f32, device)
        .unwrap()
        .to_dtype(dtype)
        .unwrap()
        .reshape((b, m, k))
        .unwrap();

    let flops = b * m * k * dtype.size_in_bytes();

    let mut group = c.benchmark_group(device.bench_name(name));
    group.throughput(Throughput::Bytes(flops as u64));
    group.bench_function("iter", move |b| {
        b.iter_custom(|iters| {
            let start = Instant::now();
            for _i in 0..iters {
                run_sqrt(black_box(&tensor));
            }
            device.sync().unwrap();
            start.elapsed()
        })
    });
    group.finish();
}

fn run_cast(a: &Tensor, dtype: DType) {
    a.to_dtype(dtype).unwrap();
}

fn run_cast_benchmark(
    c: &mut Criterion,
    device: &Device,
    dtype: DType,
    to_dtype: DType,
    name: &str,
) {
    let b = 1;
    let m = 1024;
    let k = 1024;

    let tensor = Tensor::arange(0.0f32, (b * m * k) as f32, device)
        .unwrap()
        .to_dtype(dtype)
        .unwrap()
        .reshape((b, m, k))
        .unwrap();

    let flops = b * m * k * dtype.size_in_bytes();

    let mut group = c.benchmark_group(device.bench_name(name));
    group.throughput(Throughput::Bytes(flops as u64));
    group.bench_function("iter", move |b| {
        b.iter_custom(|iters| {
            let start = Instant::now();
            for _i in 0..iters {
                run_cast(black_box(&tensor), black_box(to_dtype));
            }
            device.sync().unwrap();
            start.elapsed()
        })
    });
    group.finish();
}

fn criterion_benchmark(c: &mut Criterion) {
    let handler = BenchDeviceHandler::new().unwrap();
    for device in handler.devices {
        for dtype in [DType::F32, DType::BF16, DType::F16] {
<<<<<<< HEAD
            let name = format!("sqrt_{dtype:?}");
=======
            let to_dtype = if matches!(dtype, DType::F32) {
                DType::F16
            } else {
                DType::F32
            };
            let name = format!("cast_{}_{}", dtype.as_str(), to_dtype.as_str());
            run_cast_benchmark(c, &device, dtype, to_dtype, &name);
        }
        for dtype in [DType::F32, DType::BF16, DType::F16] {
            let name = format!("sqrt_{:?}", dtype);
>>>>>>> 8839457c
            run_unary_benchmark(c, &device, dtype, &name);
        }
    }
}

criterion_group!(benches, criterion_benchmark);<|MERGE_RESOLUTION|>--- conflicted
+++ resolved
@@ -80,9 +80,6 @@
     let handler = BenchDeviceHandler::new().unwrap();
     for device in handler.devices {
         for dtype in [DType::F32, DType::BF16, DType::F16] {
-<<<<<<< HEAD
-            let name = format!("sqrt_{dtype:?}");
-=======
             let to_dtype = if matches!(dtype, DType::F32) {
                 DType::F16
             } else {
@@ -93,7 +90,6 @@
         }
         for dtype in [DType::F32, DType::BF16, DType::F16] {
             let name = format!("sqrt_{:?}", dtype);
->>>>>>> 8839457c
             run_unary_benchmark(c, &device, dtype, &name);
         }
     }
