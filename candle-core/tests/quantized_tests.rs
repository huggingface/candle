use candle_core::{
    bail,
    quantized::{self, GgmlDType},
    test_device,
    test_utils::to_vec2_round,
    DType, Device, IndexOp, Module, Result, Tensor,
};
use quantized::{k_quants, GgmlType};
use rand::prelude::*;

const GGML_TEST_SIZE: usize = 32 * 128;

const GGML_MAX_QUANTIZATION_TOTAL_ERROR: f32 = 0.002;
const GGML_MAX_QUANTIZATION_TOTAL_ERROR_2BITS: f32 = 0.0075;
const GGML_MAX_QUANTIZATION_TOTAL_ERROR_3BITS: f32 = 0.0040;
const GGML_MAX_DOT_PRODUCT_ERROR: f32 = 0.02;

fn test_matmul(
    device: &Device,
    (b, m, n, k): (usize, usize, usize, usize),
    dtype: GgmlDType,
) -> Result<()> {
    let lhs = (0..(m * k))
        .map(|v| v as f32 / (m * k) as f32)
        .collect::<Vec<_>>();
    let rhs = (0..(k * n))
        .map(|v| v as f32 / (n * k) as f32)
        .collect::<Vec<_>>();

    let lhs = Tensor::from_slice(&lhs, (m, k), device)?;
    let rhs = Tensor::from_slice(&rhs, (k, n), device)?;
    let mm = lhs.matmul(&rhs)?;
    let qtensor = quantized::QTensor::quantize(&rhs.t()?, dtype)?;
    let matmul = quantized::QMatMul::from_qtensor(qtensor)?;
    let res = matmul.forward(&lhs)?;

    let error: f32 = ((&mm - &res)?.abs()? / &mm.abs()?)?
        .sum_all()?
        .to_scalar()?;
    let error = error / (b * m * n) as f32;
    assert!(
        error <= 0.02,
        "Error {error} is too big. \nExpected:\n {mm} \nFound:\n {res}\n for {dtype:?}"
    );

    Ok(())
}

#[cfg(feature = "metal")]
#[test]
fn test_matmul_mm() -> Result<()> {
    let dtype = GgmlDType::Q8_0;
    let device = Device::new_metal(0)?;

    let m = 32;
    let n = 32;
    let k = 32;
    let lhs = (0..(m * k))
        .map(|v| v as f32 / (m * k) as f32)
        .collect::<Vec<_>>();
    let rhs = (0..(k * n))
        .map(|v| v as f32 / (n * k) as f32)
        .collect::<Vec<_>>();

    let lhs = Tensor::from_slice(&lhs, (m, k), &device)?;
    let rhs = Tensor::from_slice(&rhs, (1, 1, k, n), &device)?.repeat((5, 20, 1, 1))?;
    let mm = lhs.broadcast_matmul(&rhs)?;
    let qtensor = quantized::QTensor::quantize(&lhs.t()?, dtype)?;
    let matmul = quantized::QMatMul::from_qtensor(qtensor)?;
    let res = matmul.forward(&rhs)?;

    let error: f32 = ((&mm - &res)?.abs()? / &mm.abs()?)?
        .sum_all()?
        .to_scalar()?;

    let error = error / res.elem_count() as f32;
    assert!(
        error <= 0.001,
        "Error {error} is too big. \nExpected:\n {mm} \nFound:\n {res}\n for {dtype:?}"
    );

    Ok(())
}

fn quantized_matmul(device: &Device) -> Result<()> {
    let (m, k, n) = (3, 64, 4);
    let lhs_s = (0..(m * k)).map(|v| v as f32).collect::<Vec<_>>();
    let lhs = Tensor::from_slice(&lhs_s, (m, k), device)?;
    let mut dst = vec![42.; 3 * 4];
    let mut rhs_t = vec![k_quants::BlockQ4_0::zeros(); 8];
    let rhs = (0..(k * n)).map(|v| v as f32).collect::<Vec<_>>();
    k_quants::BlockQ4_0::from_float(&rhs, &mut rhs_t)?;
    k_quants::matmul((m, k, n), &lhs_s, &rhs_t, &mut dst)?;
    assert_eq!(
        dst.iter().map(|x| x.round()).collect::<Vec<_>>(),
        &[
            85120.0, 214562.0, 345455.0, 474748.0, 213475.0, 604465.0, 1000686.0, 1388317.0,
            341876.0, 994283.0, 1655709.0, 2301518.0
        ]
    );
    let tensor_rhs = Tensor::from_slice(&rhs, (n, k), device)?.t()?;
    let mm = lhs.matmul(&tensor_rhs)?;
    assert_eq!(
        mm.to_vec2::<f32>()?,
        &[
            [85344.0, 214368.0, 343392.0, 472416.0],
            [214368.0, 605536.0, 996704.0, 1387872.0],
            [343392.0, 996704.0, 1650016.0, 2303328.0]
        ]
    );

    let qtensor = quantized::QTensor::quantize(&tensor_rhs.t()?, GgmlDType::Q4_0)?;
    let matmul = quantized::QMatMul::from_qtensor(qtensor)?;
    let res = matmul.forward(&lhs)?;
    match device {
        Device::Metal(_) => assert_eq!(
            to_vec2_round(&res, 0)?,
            &[
                [84946.0, 214126.0, 344757.0, 473798.0],
                [213458.0, 604350.0, 1000469.0, 1387990.0],
                [341970.0, 994574.0, 1656181.0, 2302182.0]
            ]
        ),
        Device::Cuda(_) => assert_eq!(
            to_vec2_round(&res, 0)?,
            &[
                [84866.0, 214045.0, 344676.0, 473707.0],
                [213425.0, 604313.0, 1000431.0, 1387960.0],
                [342030.0, 994630.0, 1656248.0, 2302250.0]
            ]
        ),
        Device::Cpu => assert_eq!(
            to_vec2_round(&res, 0)?,
            &[
                [85120.0, 214562.0, 345455.0, 474748.0],
                [213475.0, 604465.0, 1000686.0, 1388317.0],
                [341876.0, 994283.0, 1655709.0, 2301518.0]
            ]
        ),
    }
    test_matmul(device, (1, 3, 4, 256), GgmlDType::Q4_0)?;
    Ok(())
}

fn quantized_matmul_neg(device: &Device) -> Result<()> {
    let (m, k, n) = (3, 64, 4);
    let lhs_s = (0..(m * k))
        .map(|v| v as f32 - (m * k) as f32 / 2.0)
        .collect::<Vec<_>>();
    let lhs = Tensor::from_slice(&lhs_s, (m, k), device)?;
    let mut dst = vec![42.; 3 * 4];
    let mut rhs_t = vec![k_quants::BlockQ4_0::zeros(); 8];
    let rhs = (0..k * n)
        .map(|v| v as f32 - (k * n) as f32 / 3.0)
        .collect::<Vec<_>>();
    let tensor_rhs = Tensor::from_slice(&rhs, (n, k), device)?.t()?;
    k_quants::BlockQ4_0::from_float(&rhs, &mut rhs_t)?;
    k_quants::matmul((m, k, n), &lhs_s, &rhs_t, &mut dst)?;
    assert_eq!(
        dst.iter().map(|x| x.round()).collect::<Vec<_>>(),
        &[
            243524.0, -19596.0, -285051.0, -549815.0, 23777.0, 21651.0, 19398.0, 18367.0,
            -196472.0, 63012.0, 324585.0, 587902.0
        ]
    );
    let mm = lhs.matmul(&tensor_rhs)?;
    assert_eq!(
        to_vec2_round(&mm, 0)?,
        &[
            [244064.0, -20128.0, -284320.0, -548512.0],
            [23563.0, 21515.0, 19467.0, 17419.0],
            [-196939.0, 63157.0, 323253.0, 583349.0]
        ]
    );

    let qtensor = quantized::QTensor::quantize(&tensor_rhs.t()?, GgmlDType::Q4_0)?;
    let matmul = quantized::QMatMul::from_qtensor(qtensor)?;
    let res = matmul.forward(&lhs)?;
    match device {
        Device::Metal(_) => assert_eq!(
            to_vec2_round(&res, 0)?,
            &[
                [243659.0, -19716.0, -285444.0, -550439.0],
                [23779.0, 21653.0, 19404.0, 18349.0],
                [-196101.0, 63021.0, 324252.0, 587137.0]
            ]
        ),
        Device::Cuda(_) => assert_eq!(
            to_vec2_round(&res, 0)?,
            &[
                [243740.0, -19762.0, -285476.0, -550498.0],
                [23774.0, 21645.0, 19395.0, 18364.0],
                [-196045.0, 63030.0, 324120.0, 587079.0]
            ]
        ),
        Device::Cpu => assert_eq!(
            to_vec2_round(&res, 0)?,
            &[
                [243524.0, -19596.0, -285051.0, -549815.0],
                [23777.0, 21651.0, 19398.0, 18367.0],
                [-196472.0, 63012.0, 324585.0, 587902.0]
            ]
        ),
    }
    let lhs2 = Tensor::stack(&[&lhs, &lhs], 0)?;
    let res2 = matmul.forward(&lhs2)?;
    let res2 = res2.i(1)?;
    let diff = (&res - res2)?.abs()?.mean_all()?.to_vec0::<f32>()? / res.elem_count() as f32;
    if device.is_cuda() {
        assert!(diff < 0.1);
    } else {
        assert!(diff < 0.96);
    }
    Ok(())
}

fn qmm_batch(dev: &Device) -> Result<()> {
    let (lhs, rhs, _mm) = get_random_tensors(2, 256, 6, dev)?;
    let rhs = quantized::QTensor::quantize(&rhs, GgmlDType::Q2K)?;
    let rhs = quantized::QMatMul::from_qtensor(rhs)?;
    let mm = rhs.forward(&lhs)?;
    assert_eq!(mm.shape().dims(), [2, 6]);
    let lhs2 = Tensor::cat(&[&lhs, &lhs], 0)?;
    let mm2 = rhs.forward(&lhs2)?;
    assert_eq!(mm2.shape().dims(), [4, 6]);
    let diff2 = (mm2.i(2..)? - &mm)?.abs()?.sum_all()?.to_vec0::<f32>()?;
    assert_eq!(diff2, 0.0);
    let lhs3 = Tensor::cat(&[&lhs2, &lhs], 0)?;
    let mm3 = rhs.forward(&lhs3)?;
    assert_eq!(mm3.shape().dims(), [6, 6]);
    let diff3 = (mm3.i(2..4)? - &mm)?.abs()?.sum_all()?.to_vec0::<f32>()?;
    assert_eq!(diff3, 0.0);
    let diff3 = (mm3.i(4..)? - &mm)?.abs()?.sum_all()?.to_vec0::<f32>()?;
    assert_eq!(diff3, 0.0);
    let lhs4 = Tensor::cat(&[&lhs3, &lhs3], 0)?;
    let mm4 = rhs.forward(&lhs4)?;
    assert_eq!(mm4.shape().dims(), [12, 6]);
    let diff4 = (mm4.i(..6)? - &mm3)?.abs()?.sum_all()?.to_vec0::<f32>()?;
    if dev.is_cuda() {
        // We use a different kernel for sizes from 1 to 8 on cuda which explains
        // the difference here.
        assert!(0. < diff4 && diff4 < 1e-4)
    } else {
        assert_eq!(diff4, 0.0)
    };
    let diff4 = (mm4.i(6..)? - &mm4.i(..6)?)?
        .abs()?
        .sum_all()?
        .to_vec0::<f32>()?;
    assert_eq!(diff4, 0.0);
    Ok(())
}

test_device!(quantized_matmul, qmm_cpu, qmm_cuda, qmm_metal);
test_device!(quantized_matmul_neg, qmm_n_cpu, qmm_n_cuda, qmm_n_metal);
test_device!(qmm_batch, qmm_b_cpu, qmm_b_cuda, qmm_b_metal);

fn quantize_q4_0(device: &Device) -> Result<()> {
    let src = (0..32 * 4).map(|v| v as f32).collect::<Vec<_>>();

    let src = Tensor::from_slice(&src, (32 * 4,), device)?;
    let quant = quantized::QTensor::quantize(&src, GgmlDType::Q4_0)?;
    let dst = quant.dequantize(device)?;
    let dst_f16 = quant.dequantize_f16(device)?;
    let diff = (dst.to_dtype(DType::F16)? - dst_f16)?
        .to_dtype(DType::F32)?
        .abs()?
        .sum_all()?
        .to_vec0::<f32>()?;
    assert_eq!(diff, 0.);
    assert_eq!(
        dst.to_vec1::<f32>()?,
        &[
            -0.0, -0.0, 3.875, 3.875, 3.875, 3.875, 7.75, 7.75, 7.75, 7.75, 11.625, 11.625, 11.625,
            11.625, 15.5, 15.5, 15.5, 15.5, 19.375, 19.375, 19.375, 19.375, 23.25, 23.25, 23.25,
            23.25, 27.125, 27.125, 27.125, 27.125, 31.0, 31.0, 31.5, 31.5, 31.5, 31.5, 39.375,
            39.375, 39.375, 39.375, 39.375, 39.375, 39.375, 39.375, 47.25, 47.25, 47.25, 47.25,
            47.25, 47.25, 47.25, 47.25, 55.125, 55.125, 55.125, 55.125, 55.125, 55.125, 55.125,
            55.125, 63.0, 63.0, 63.0, 63.0, 59.375, 59.375, 71.25, 71.25, 71.25, 71.25, 71.25,
            71.25, 71.25, 71.25, 71.25, 71.25, 71.25, 71.25, 83.125, 83.125, 83.125, 83.125,
            83.125, 83.125, 83.125, 83.125, 83.125, 83.125, 83.125, 83.125, 95.0, 95.0, 95.0, 95.0,
            95.0, 95.0, 95.25, 95.25, 95.25, 95.25, 95.25, 95.25, 95.25, 95.25, 111.125, 111.125,
            111.125, 111.125, 111.125, 111.125, 111.125, 111.125, 111.125, 111.125, 111.125,
            111.125, 111.125, 111.125, 111.125, 111.125, 127.0, 127.0, 127.0, 127.0, 127.0, 127.0,
            127.0, 127.0
        ]
    );
    ggml_quantization_error_test(GgmlDType::Q4_0, device, GGML_MAX_QUANTIZATION_TOTAL_ERROR)?;
    Ok(())
}

fn quantize_q4_1(device: &Device) -> Result<()> {
    let src = (0..32 * 4).map(|v| v as f32).collect::<Vec<_>>();
    let src = Tensor::from_slice(&src, (32 * 4,), device)?;
    let quant = quantized::QTensor::quantize(&src, GgmlDType::Q4_1)?;
    let dst = quant.dequantize(device)?;
    let dst_f16 = quant.dequantize_f16(device)?;
    let diff = (dst.to_dtype(DType::F16)? - dst_f16)?
        .to_dtype(DType::F32)?
        .abs()?
        .sum_all()?
        .to_vec0::<f32>()?;
    assert_eq!(diff, 0.);
    assert_eq!(
        round_vector(&dst.to_vec1::<f32>()?),
        &[
            0.0, 0.0, 2.066, 2.066, 4.133, 4.133, 6.199, 6.199, 8.266, 8.266, 10.332, 10.332,
            12.398, 12.398, 14.465, 14.465, 16.531, 16.531, 18.598, 18.598, 20.664, 20.664, 22.73,
            22.73, 24.797, 24.797, 26.863, 26.863, 28.93, 28.93, 30.996, 30.996, 32.0, 32.0,
            34.066, 34.066, 36.133, 36.133, 38.199, 38.199, 40.266, 40.266, 42.332, 42.332, 44.398,
            44.398, 46.465, 46.465, 48.531, 48.531, 50.598, 50.598, 52.664, 52.664, 54.73, 54.73,
            56.797, 56.797, 58.863, 58.863, 60.93, 60.93, 62.996, 62.996, 64.0, 64.0, 66.066,
            66.066, 68.133, 68.133, 70.199, 70.199, 72.266, 72.266, 74.332, 74.332, 76.398, 76.398,
            78.465, 78.465, 80.531, 80.531, 82.598, 82.598, 84.664, 84.664, 86.73, 86.73, 88.797,
            88.797, 90.863, 90.863, 92.93, 92.93, 94.996, 94.996, 96.0, 96.0, 98.066, 98.066,
            100.133, 100.133, 102.199, 102.199, 104.266, 104.266, 106.332, 106.332, 108.398,
            108.398, 110.465, 110.465, 112.531, 112.531, 114.598, 114.598, 116.664, 116.664,
            118.73, 118.73, 120.797, 120.797, 122.863, 122.863, 124.93, 124.93, 126.996, 126.996
        ]
    );
    ggml_quantization_error_test(GgmlDType::Q4_1, device, GGML_MAX_QUANTIZATION_TOTAL_ERROR)?;
    Ok(())
}

fn quantize_q5_0(device: &Device) -> Result<()> {
    let src = (0..32 * 4).map(|v| v as f32).collect::<Vec<_>>();
    let src = Tensor::from_slice(&src, (32 * 4,), device)?;
    let quant = quantized::QTensor::quantize(&src, GgmlDType::Q5_0)?;
    let dst = quant.dequantize(device)?;
    let dst_f16 = quant.dequantize_f16(device)?;
    let diff = (dst.to_dtype(DType::F16)? - dst_f16)?
        .to_dtype(DType::F32)?
        .abs()?
        .sum_all()?
        .to_vec0::<f32>()?;
    assert_eq!(diff, 0.);
    assert_eq!(
        round_vector(&dst.to_vec1::<f32>()?),
        &[
            -0.0, 1.938, 1.938, 3.875, 3.875, 5.813, 5.813, 7.75, 7.75, 9.688, 9.688, 11.625,
            11.625, 13.563, 13.563, 15.5, 15.5, 17.438, 17.438, 19.375, 19.375, 21.313, 21.313,
            23.25, 23.25, 25.188, 25.188, 27.125, 27.125, 29.063, 29.063, 31.0, 31.5, 31.5, 35.438,
            35.438, 35.438, 35.438, 39.375, 39.375, 39.375, 39.375, 43.313, 43.313, 43.313, 43.313,
            47.25, 47.25, 47.25, 47.25, 51.188, 51.188, 51.188, 51.188, 55.125, 55.125, 55.125,
            55.125, 59.063, 59.063, 59.063, 59.063, 63.0, 63.0, 65.313, 65.313, 65.313, 65.313,
            65.313, 71.25, 71.25, 71.25, 71.25, 71.25, 71.25, 77.188, 77.188, 77.188, 77.188,
            77.188, 77.188, 83.125, 83.125, 83.125, 83.125, 83.125, 83.125, 89.063, 89.063, 89.063,
            89.063, 89.063, 89.063, 95.0, 95.0, 95.0, 95.25, 95.25, 95.25, 95.25, 103.188, 103.188,
            103.188, 103.188, 103.188, 103.188, 103.188, 103.188, 111.125, 111.125, 111.125,
            111.125, 111.125, 111.125, 111.125, 111.125, 119.063, 119.063, 119.063, 119.063,
            119.063, 119.063, 119.063, 119.063, 127.0, 127.0, 127.0, 127.0
        ]
    );
    ggml_quantization_error_test(GgmlDType::Q5_0, device, GGML_MAX_QUANTIZATION_TOTAL_ERROR)?;
    Ok(())
}

fn quantize_q5_1(device: &Device) -> Result<()> {
    let src = (0..32 * 4).map(|v| v as f32).collect::<Vec<_>>();
    let src = Tensor::from_slice(&src, (32 * 4,), device)?;
    let quant = quantized::QTensor::quantize(&src, GgmlDType::Q5_1)?;
    let dst = quant.dequantize(device)?;
    let dst_f16 = quant.dequantize_f16(device)?;
    let diff = (dst.to_dtype(DType::F16)? - dst_f16)?
        .to_dtype(DType::F32)?
        .abs()?
        .sum_all()?
        .to_vec0::<f32>()?;
    assert_eq!(diff, 0.);
    assert_eq!(
        round_vector(&dst.to_vec1::<f32>()?),
        &[
            0.0, 1.0, 2.0, 3.0, 4.0, 5.0, 6.0, 7.0, 8.0, 9.0, 10.0, 11.0, 12.0, 13.0, 14.0, 15.0,
            16.0, 17.0, 18.0, 19.0, 20.0, 21.0, 22.0, 23.0, 24.0, 25.0, 26.0, 27.0, 28.0, 29.0,
            30.0, 31.0, 32.0, 33.0, 34.0, 35.0, 36.0, 37.0, 38.0, 39.0, 40.0, 41.0, 42.0, 43.0,
            44.0, 45.0, 46.0, 47.0, 48.0, 49.0, 50.0, 51.0, 52.0, 53.0, 54.0, 55.0, 56.0, 57.0,
            58.0, 59.0, 60.0, 61.0, 62.0, 63.0, 64.0, 65.0, 66.0, 67.0, 68.0, 69.0, 70.0, 71.0,
            72.0, 73.0, 74.0, 75.0, 76.0, 77.0, 78.0, 79.0, 80.0, 81.0, 82.0, 83.0, 84.0, 85.0,
            86.0, 87.0, 88.0, 89.0, 90.0, 91.0, 92.0, 93.0, 94.0, 95.0, 96.0, 97.0, 98.0, 99.0,
            100.0, 101.0, 102.0, 103.0, 104.0, 105.0, 106.0, 107.0, 108.0, 109.0, 110.0, 111.0,
            112.0, 113.0, 114.0, 115.0, 116.0, 117.0, 118.0, 119.0, 120.0, 121.0, 122.0, 123.0,
            124.0, 125.0, 126.0, 127.0
        ]
    );
    ggml_quantization_error_test(GgmlDType::Q5_1, device, GGML_MAX_QUANTIZATION_TOTAL_ERROR)?;
    Ok(())
}

fn get_test_vector2(bound: f32, size: usize, device: &Device) -> Result<Tensor> {
    assert!(
        size.is_multiple_of(crate::quantized::k_quants::QK_K),
        "size must be a multiple of {}",
        crate::quantized::k_quants::QK_K
    );

    let src = (0..size)
        .map(|v| (v as f32 - size as f32 / 2.) * bound / (size as f32 / 2.))
        .collect::<Vec<_>>();
    assert_eq!([src[0], src[size / 2]], [-bound, 0.0]);
    Tensor::from_vec(src, (size,), device)
}

/// Round a vector
fn round_vector(values: &[f32]) -> Vec<f32> {
    values
        .iter()
        .map(|x| (1000. * x).round() / 1000.)
        .collect::<Vec<_>>()
}

fn compare_with_error(values: &[f32], expected: &[f32], tolerance: f32) {
    for (i, (value, expected_value)) in values.iter().zip(expected.iter()).enumerate() {
        let difference = (value - expected_value).abs();

        assert!(
            difference < tolerance,
            "Error at index {i}: value = {value}, expected = {expected_value}. Difference = {difference} exceeds tolerance = {tolerance}."
        );
    }
}

/// Creates a vector similar to the ones used in GGML unit tests:
/// https://github.com/ggerganov/llama.cpp/blob/master/tests/test-quantize-fns.cpp#L26-L30
fn create_ggml_like_vector(offset: f32) -> Vec<f32> {
    (0..GGML_TEST_SIZE)
        .map(|i| 0.1 + 2.0 * (i as f32 + offset).cos())
        .collect()
}

/// Calculates the root mean square error between two vectors
fn calculate_rmse(a: &[f32], b: &[f32]) -> f32 {
    assert_eq!(a.len(), b.len());
    let sum = a
        .iter()
        .zip(b)
        .map(|(a, b)| (a - b).powi(2))
        .sum::<f32>()
        .sqrt();
    sum / a.len() as f32
}

/// Similar to the GGML quantization unit test:
/// https://github.com/ggerganov/llama.cpp/blob/master/tests/test-quantize-fns.cpp#L43-L50
fn ggml_quantization_error_test(dtype: GgmlDType, device: &Device, max_error: f32) -> Result<()> {
    let src = create_ggml_like_vector(0.0);
    let src = Tensor::from_slice(&src, (GGML_TEST_SIZE,), device)?;
    let quant = quantized::QTensor::quantize(&src, dtype)?;
    let dst = quant.dequantize(device)?;
    let dst_f16 = quant.dequantize_f16(device)?;
    let diff = (dst.to_dtype(DType::F16)? - dst_f16)?
        .to_dtype(DType::F32)?
        .abs()?
        .sum_all()?
        .to_vec0::<f32>()?;
    assert_eq!(diff, 0.);
    let error = calculate_rmse(&src.to_vec1::<f32>()?, &dst.to_vec1::<f32>()?);
    if error > max_error {
        bail!(
            "Quantization error {} exceeds max error {}",
            error,
            max_error
        );
    }
    Ok(())
}

fn quantize_q2k(device: &Device) -> Result<()> {
    let dtype = GgmlDType::Q2K;

    let src = get_test_vector2(0.5, 1024, device)?;
    let quant = quantized::QTensor::quantize(&src, dtype)?;
    let dst = quant.dequantize(device)?;
    let dst_f16 = quant.dequantize_f16(device)?;
    let diff = (dst.to_dtype(DType::F16)? - dst_f16)?
        .to_dtype(DType::F32)?
        .abs()?
        .sum_all()?
        .to_vec0::<f32>()?;
    assert_eq!(diff, 0.);

    let src = src.to_vec1::<f32>()?;
    let dst = dst.to_vec1::<f32>()?;
    compare_with_error(dst.as_slice(), src.as_slice(), 0.1);

    // Test some specific values
    assert_eq!(
        [src[0], src[128], src[256], src[512], src[800], src[1023]],
        [-0.5, -0.375, -0.25, 0.0, 0.28125, 0.49902344]
    );
    let dst = round_vector(&dst);
    assert_eq!(
        [dst[0], dst[128], dst[256], dst[512], dst[800], dst[1023]],
        [-0.499, -0.366, -0.249, 0.0, 0.295, 0.492]
    );

    let src_big = get_test_vector2(128.0, 1024, device)?;
    let quant_big = quantized::QTensor::quantize(&src_big, dtype)?;
    let dst_big = quant_big.dequantize(device)?;
    let dst_big_f16 = quant_big.dequantize_f16(device)?;
    let diff = (dst_big.to_dtype(DType::F16)? - dst_big_f16)?
        .to_dtype(DType::F32)?
        .abs()?
        .sum_all()?
        .to_vec0::<f32>()?;
    assert_eq!(diff, 0.);

    let src_big = src_big.to_vec1::<f32>()?;
    let dst_big = dst_big.to_vec1::<f32>()?;
    compare_with_error(dst_big.as_slice(), src_big.as_slice(), 6.0);

    ggml_quantization_error_test(dtype, device, GGML_MAX_QUANTIZATION_TOTAL_ERROR_2BITS)?;
    Ok(())
}

fn quantize_q3k(device: &Device) -> Result<()> {
    let dtype = GgmlDType::Q3K;
    let src = get_test_vector2(0.5, 1024, device)?;
    let quant = quantized::QTensor::quantize(&src, dtype)?;
    let dst = quant.dequantize(device)?;
    let dst_f16 = quant.dequantize_f16(device)?;
    let diff = (dst.to_dtype(DType::F16)? - dst_f16)?
        .to_dtype(DType::F32)?
        .abs()?
        .sum_all()?
        .to_vec0::<f32>()?;
    assert_eq!(diff, 0.);

    let src = src.to_vec1::<f32>()?;
    let dst = dst.to_vec1::<f32>()?;
    compare_with_error(dst.as_slice(), src.as_slice(), 0.03);

    // Test some specific values
    assert_eq!(
        [src[0], src[128], src[256], src[512], src[800], src[1023]],
        [-0.5, -0.375, -0.25, 0.0, 0.28125, 0.49902344]
    );
    let dst = round_vector(&dst);
    assert_eq!(
        [dst[0], dst[128], dst[256], dst[512], dst[800], dst[1023]],
        [-0.493, -0.37, -0.243, -0.0, 0.292, 0.492]
    );

    let src_big = get_test_vector2(128.0, 1024, device)?;
    let quant_big = quantized::QTensor::quantize(&src_big, dtype)?;
    let dst_big = quant_big.dequantize(device)?;
    let dst_big_f16 = quant_big.dequantize_f16(device)?;
    let diff = (dst_big.to_dtype(DType::F16)? - dst_big_f16)?
        .to_dtype(DType::F32)?
        .abs()?
        .sum_all()?
        .to_vec0::<f32>()?;
    assert_eq!(diff, 0.);

    let src_big = src_big.to_vec1::<f32>()?;
    let dst_big = dst_big.to_vec1::<f32>()?;
    compare_with_error(dst_big.as_slice(), src_big.as_slice(), 3.5);

    ggml_quantization_error_test(dtype, device, GGML_MAX_QUANTIZATION_TOTAL_ERROR_3BITS)?;
    Ok(())
}

fn quantize_q4k(device: &Device) -> Result<()> {
    let dtype = GgmlDType::Q4K;
    let src = get_test_vector2(0.5, 1024, device)?;
    let quant = quantized::QTensor::quantize(&src, dtype)?;
    let dst = quant.dequantize(device)?;
    let dst_f16 = quant.dequantize_f16(device)?;
    let diff = (dst.to_dtype(DType::F16)? - dst_f16)?
        .to_dtype(DType::F32)?
        .abs()?
        .sum_all()?
        .to_vec0::<f32>()?;
    assert_eq!(diff, 0.);

    let src = src.to_vec1::<f32>()?;
    let dst = dst.to_vec1::<f32>()?;
    compare_with_error(dst.as_slice(), src.as_slice(), 0.017);

    // Test some specific values
    assert_eq!(
        [src[0], src[128], src[256], src[512], src[800], src[1023]],
        [-0.5, -0.375, -0.25, 0.0, 0.28125, 0.49902344]
    );
    let dst = round_vector(&dst);
    assert_eq!(
        [dst[0], dst[128], dst[256], dst[512], dst[800], dst[1023]],
        [-0.5, -0.373, -0.25, 0.0, 0.288, 0.498]
    );

    let src_big = get_test_vector2(128.0, 1024, device)?;
    let quant_big = quantized::QTensor::quantize(&src_big, dtype)?;
    let dst_big = quant_big.dequantize(device)?;
    let dst_big_f16 = quant_big.dequantize_f16(device)?;
    let diff = (dst_big.to_dtype(DType::F16)? - dst_big_f16)?
        .to_dtype(DType::F32)?
        .abs()?
        .sum_all()?
        .to_vec0::<f32>()?;
    assert_eq!(diff, 0.);

    let src_big = src_big.to_vec1::<f32>()?;
    let dst_big = dst_big.to_vec1::<f32>()?;
    compare_with_error(dst_big.as_slice(), src_big.as_slice(), 4.5);

    ggml_quantization_error_test(dtype, device, GGML_MAX_QUANTIZATION_TOTAL_ERROR)?;
    Ok(())
}

fn quantize_q5k(device: &Device) -> Result<()> {
    let dtype = GgmlDType::Q5K;
    let src = get_test_vector2(0.5, 1024, device)?;
    let quant = quantized::QTensor::quantize(&src, dtype)?;
    let dst = quant.dequantize(device)?;
    let dst_f16 = quant.dequantize_f16(device)?;
    let diff = (dst.to_dtype(DType::F16)? - dst_f16)?
        .to_dtype(DType::F32)?
        .abs()?
        .sum_all()?
        .to_vec0::<f32>()?;
    assert_eq!(diff, 0.);

    let src = src.to_vec1::<f32>()?;
    let dst = dst.to_vec1::<f32>()?;
    compare_with_error(dst.as_slice(), src.as_slice(), 0.009);

    // Test some specific values
    assert_eq!(
        [src[0], src[128], src[256], src[512], src[800], src[1023]],
        [-0.5, -0.375, -0.25, 0.0, 0.28125, 0.49902344]
    );
    let dst = round_vector(&dst);
    assert_eq!(
        [dst[0], dst[128], dst[256], dst[512], dst[800], dst[1023]],
        [-0.5, -0.373, -0.25, 0.0, 0.279, 0.499]
    );

    let src_big = get_test_vector2(128.0, 1024, device)?;
    let quant_big = quantized::QTensor::quantize(&src_big, dtype)?;
    let dst_big = quant_big.dequantize(device)?;
    let dst_big_f16 = quant_big.dequantize_f16(device)?;
    let diff = (dst_big.to_dtype(DType::F16)? - dst_big_f16)?
        .to_dtype(DType::F32)?
        .abs()?
        .sum_all()?
        .to_vec0::<f32>()?;
    assert_eq!(diff, 0.);

    let src_big = src_big.to_vec1::<f32>()?;
    let dst_big = dst_big.to_vec1::<f32>()?;
    compare_with_error(dst_big.as_slice(), src_big.as_slice(), 2.5);

    ggml_quantization_error_test(dtype, device, GGML_MAX_QUANTIZATION_TOTAL_ERROR)?;
    Ok(())
}

fn quantize_q6k(device: &Device) -> Result<()> {
    let dtype = GgmlDType::Q6K;
    let src = get_test_vector2(0.5, 1024, device)?;
    let quant = quantized::QTensor::quantize(&src, dtype)?;
    let dst = quant.dequantize(device)?;
    let dst_f16 = quant.dequantize_f16(device)?;
    let diff = (dst.to_dtype(DType::F16)? - dst_f16)?
        .to_dtype(DType::F32)?
        .abs()?
        .sum_all()?
        .to_vec0::<f32>()?;
    assert_eq!(diff, 0.);

    let src = src.to_vec1::<f32>()?;
    let dst = dst.to_vec1::<f32>()?;
    compare_with_error(dst.as_slice(), src.as_slice(), 0.008);

    // Test some specific values
    assert_eq!(
        [src[0], src[128], src[256], src[512], src[800], src[1023]],
        [-0.5, -0.375, -0.25, 0.0, 0.28125, 0.49902344]
    );
    let dst = round_vector(&dst);
    assert_eq!(
        [dst[0], dst[128], dst[256], dst[512], dst[800], dst[1023]],
        [-0.497, -0.372, -0.25, -0.0, 0.284, 0.5]
    );

    let src_big = get_test_vector2(128.0, 1024, device)?;
    let quant_big = quantized::QTensor::quantize(&src_big, dtype)?;
    let dst_big = quant_big.dequantize(device)?;
    let dst_big_f16 = quant_big.dequantize_f16(device)?;
    let diff = (dst_big.to_dtype(DType::F16)? - dst_big_f16)?
        .to_dtype(DType::F32)?
        .abs()?
        .sum_all()?
        .to_vec0::<f32>()?;
    assert_eq!(diff, 0.);

    let src_big = src_big.to_vec1::<f32>()?;
    let dst_big = dst_big.to_vec1::<f32>()?;
    compare_with_error(dst_big.as_slice(), src_big.as_slice(), 2.0);

    ggml_quantization_error_test(dtype, device, GGML_MAX_QUANTIZATION_TOTAL_ERROR)?;
    Ok(())
}

fn quantize_q8k(device: &Device) -> Result<()> {
    let dtype = GgmlDType::Q8K;
    let src = get_test_vector2(0.5, 1024, device)?;
    let quant = quantized::QTensor::quantize(&src, dtype)?;
    let dst = quant.dequantize(device)?;
    let dst_f16 = quant.dequantize_f16(device)?;
    let diff = (dst.to_dtype(DType::F16)? - dst_f16)?
        .to_dtype(DType::F32)?
        .abs()?
        .sum_all()?
        .to_vec0::<f32>()?;
    assert_eq!(diff, 0.);

    let src = src.to_vec1::<f32>()?;
    let dst = dst.to_vec1::<f32>()?;
    compare_with_error(dst.as_slice(), src.as_slice(), 0.008);

    // Test some specific values
    assert_eq!(
        [src[0], src[128], src[256], src[512], src[800], src[1023]],
        [-0.5, -0.375, -0.25, 0.0, 0.28125, 0.49902344]
    );
    let dst = round_vector(&dst);
    assert_eq!(
        [dst[0], dst[128], dst[256], dst[512], dst[800], dst[1023]],
        [-0.5, -0.375, -0.25, -0.0, 0.281, 0.499]
    );

    let src_big = get_test_vector2(128.0, 1024, device)?;
    let quant_big = quantized::QTensor::quantize(&src_big, dtype)?;
    let dst_big = quant_big.dequantize(device)?;
    let dst_big_f16 = quant_big.dequantize_f16(device)?;
    let diff = (dst_big.to_dtype(DType::F16)? - dst_big_f16)?
        .to_dtype(DType::F32)?
        .abs()?
        .sum_all()?
        .to_vec0::<f32>()?;
    assert_eq!(diff, 0.);

    let src_big = src_big.to_vec1::<f32>()?;
    let dst_big = dst_big.to_vec1::<f32>()?;
    compare_with_error(dst_big.as_slice(), src_big.as_slice(), 0.6);

    ggml_quantization_error_test(dtype, device, GGML_MAX_QUANTIZATION_TOTAL_ERROR)?;
    Ok(())
}

test_device!(
    quantize_q4_0,
    quantize_q4_0_cpu,
    quantize_q4_0_cuda,
    quantize_q4_0_metal
);
test_device!(
    quantize_q4_1,
    quantize_q4_1_cpu,
    quantize_q4_1_cuda,
    quantize_q4_1_metal
);
test_device!(
    quantize_q5_0,
    quantize_q5_0_cpu,
    quantize_q5_0_cuda,
    quantize_q5_0_metal
);
test_device!(
    quantize_q5_1,
    quantize_q5_1_cpu,
    quantize_q5_1_cuda,
    quantize_q5_1_metal
);
test_device!(
    quantize_q2k,
    quantize_q2k_cpu,
    quantize_q2k_cuda,
    quantize_q2k_metal
);
test_device!(
    quantize_q3k,
    quantize_q3k_cpu,
    quantize_q3k_cuda,
    quantize_q3k_metal
);
test_device!(
    quantize_q4k,
    quantize_q4k_cpu,
    quantize_q4k_cuda,
    quantize_q4k_metal
);
test_device!(
    quantize_q5k,
    quantize_q5k_cpu,
    quantize_q5k_cuda,
    quantize_q5k_metal
);
test_device!(
    quantize_q6k,
    quantize_q6k_cpu,
    quantize_q6k_cuda,
    quantize_q6k_metal
);
test_device!(
    quantize_q8k,
    quantize_q8k_cpu,
    quantize_q8k_cuda,
    quantize_q8k_metal
);

/// Very simple dot product implementation
fn vec_dot_reference(a: &[f32], b: &[f32]) -> f32 {
    a.iter().zip(b).map(|(a, b)| a * b).sum()
}

/// Returns the error achieved by the GGML matmul unit test.
fn ggml_reference_matmul_error(dtype: GgmlDType) -> Result<f32> {
    let err = match dtype {
        GgmlDType::F32 => 0.000000,
        GgmlDType::F16 => 0.000010,
        GgmlDType::BF16 => 0.000200,
        GgmlDType::Q2K => 0.004086,
        GgmlDType::Q3K => 0.016148,
        GgmlDType::Q4K => 0.002425,
        GgmlDType::Q5K => 0.000740,
        GgmlDType::Q6K => 0.000952,
        GgmlDType::Q4_0 => 0.001143,
        GgmlDType::Q4_1 => 0.008,
        GgmlDType::Q5_0 => 0.001353,
        GgmlDType::Q5_1 => 0.00149,
        GgmlDType::Q8_0 => 0.000092,
        GgmlDType::Q8_1 => 0.000092,

        // Not from the ggml repo.
        GgmlDType::Q8K => 0.00065,
    };
    Ok(err)
}

/// Similar to the GGML matmul unit test:
/// https://github.com/ggerganov/llama.cpp/blob/master/tests/test-quantize-fns.cpp#L76-L91
fn ggml_matmul_error_test<T: GgmlType>() -> Result<()> {
    let a = create_ggml_like_vector(0.0);
    let b = create_ggml_like_vector(1.0);
    ggml_matmul_error_test_::<T>(a.as_slice(), b.as_slice(), 1.0)?;
    // Another example that is more likely to trigger the overflow reported in #1526
    let a = (0..GGML_TEST_SIZE)
        .map(|i| i as f32 / GGML_TEST_SIZE as f32)
        .collect::<Vec<_>>();
    let b = (0..GGML_TEST_SIZE)
        .map(|i| i as f32 / GGML_TEST_SIZE as f32)
        .collect::<Vec<_>>();
    ggml_matmul_error_test_::<T>(a.as_slice(), b.as_slice(), 2.0)?;
    Ok(())
}

fn ggml_matmul_error_test_<T: GgmlType>(a: &[f32], b: &[f32], err_m: f32) -> Result<()> {
    let length = a.len();

    let mut a_quant = vec![T::zeros(); length / T::BLCK_SIZE];
    let mut b_quant = vec![T::VecDotType::zeros(); length / T::VecDotType::BLCK_SIZE];
    T::from_float(a, &mut a_quant)?;
    T::VecDotType::from_float(b, &mut b_quant)?;

    let result = T::vec_dot(length, &a_quant, &b_quant)?;
    let result_unopt = T::vec_dot_unopt(length, &a_quant, &b_quant)?;

    if (result - result_unopt).abs() / length as f32 > 1e-6 {
        bail!(
            "the opt and unopt vec-dot returned different values, opt: {result} vs unopt: {result_unopt}"
        )
    }

    let mut dst = vec![0.0f32; 1];
    crate::k_quants::matmul((1, length, 1), b, &a_quant, &mut dst)?;
    let result_matmul = dst[0];

    if (result_matmul - result).abs() / length as f32 > 1e-6 {
        bail!(
            "calling matmul vs calling vec-dot directly returned different values, matmul: {result_matmul} vs vec-dot: {result}"
        )
    }

    let reference_result = vec_dot_reference(a, b);

    let verify_result = |result: f32, source: &str| {
        let error = (result - reference_result).abs() / length as f32;
        let ggml_error = ggml_reference_matmul_error(T::DTYPE)? * err_m;
        if !error.is_finite() || error > GGML_MAX_DOT_PRODUCT_ERROR {
            bail!("Dot product with dtype {:?} error {error} exceeds max error {GGML_MAX_DOT_PRODUCT_ERROR}. Source: {source}", T::DTYPE);
        }
        // We diverge slightly due to different rounding behavior / f16 to f32 conversions in GGML
        // => we use a slightly higher error threshold
        const ERROR_LENIENCY: f32 = 0.00001;
        if error - ERROR_LENIENCY > ggml_error {
            bail!(
                "Dot product with dtype {:?} error {error} exceeds ggml reference error {ggml_error}. Source: {source}",
                T::DTYPE,
            );
        }
        Ok(())
    };

    verify_result(result, "vec-dot")?;
    verify_result(result_matmul, "matmul")?;
    Ok(())
}

#[test]
fn quantized_mm() -> Result<()> {
    ggml_matmul_error_test::<f32>()?;
    ggml_matmul_error_test::<half::f16>()?;
<<<<<<< HEAD
    ggml_matmul_error_test::<half::bf16>()?;
=======
    //ggml_matmul_error_test::<half::bf16>()?; TODO: Fails on ubuntu and windows. Check CpuBF16 impl
>>>>>>> a708b7a1
    ggml_matmul_error_test::<k_quants::BlockQ4_0>()?;
    ggml_matmul_error_test::<k_quants::BlockQ4_1>()?;
    ggml_matmul_error_test::<k_quants::BlockQ5_0>()?;
    ggml_matmul_error_test::<k_quants::BlockQ5_1>()?;
    ggml_matmul_error_test::<k_quants::BlockQ8_0>()?;
    ggml_matmul_error_test::<k_quants::BlockQ8_1>()?;
    Ok(())
}

/// generates random tensors of size `m x k` and `n x k` and calculates their expected matrix multiplication result.
fn get_random_tensors(
    m: usize,
    k: usize,
    n: usize,
    device: &Device,
) -> Result<(Tensor, Tensor, Tensor)> {
    let mut rng = StdRng::seed_from_u64(314159265358979);

    let lhs = (0..m * k)
        .map(|_| rng.random::<f32>() - 0.5)
        .collect::<Vec<_>>();
    let rhs = (0..n * k)
        .map(|_| rng.random::<f32>() - 0.5)
        .collect::<Vec<_>>();

    let lhs = Tensor::from_vec(lhs, (m, k), device)?;
    let rhs = Tensor::from_vec(rhs, (n, k), device)?;

    let mm = lhs.matmul(&rhs.t()?)?;
    Ok((lhs, rhs, mm))
}

#[macro_export]
macro_rules! quantized_matmul {
    // TODO: Switch to generating the two last arguments automatically once concat_idents is
    // stable. https://github.com/rust-lang/rust/issues/29599
    ($fn_name: ident, $fn_name_cpu: ident, $fn_name_cuda: ident, $fn_name_metal: ident, $dtype: expr) => {
        fn $fn_name(device: &Device) -> Result<()> {
            test_matmul(device, (1, 3, 4, 256), $dtype)?;
            Ok(())
        }

        test_device!($fn_name, $fn_name_cpu, $fn_name_cuda, $fn_name_metal);
    };
}

quantized_matmul!(
    quantized_matmul_q4_0_bis,
    quantized_matmul_q4_0_cpu,
    quantized_matmul_q4_0_cuda,
    quantized_matmul_q4_0_metal,
    GgmlDType::Q4_0
);
quantized_matmul!(
    quantized_matmul_q4_1_bis,
    quantized_matmul_q4_1_cpu,
    quantized_matmul_q4_1_cuda,
    quantized_matmul_q4_1_metal,
    GgmlDType::Q4_1
);
quantized_matmul!(
    quantized_matmul_q5_0_bis,
    quantized_matmul_q5_0_cpu,
    quantized_matmul_q5_0_cuda,
    quantized_matmul_q5_0_metal,
    GgmlDType::Q5_0
);
quantized_matmul!(
    quantized_matmul_q5_1_bis,
    quantized_matmul_q5_1_cpu,
    quantized_matmul_q5_1_cuda,
    quantized_matmul_q5_1_metal,
    GgmlDType::Q5_1
);
quantized_matmul!(
    quantized_matmul_q8_0_bis,
    quantized_matmul_q8_0_cpu,
    quantized_matmul_q8_0_cuda,
    quantized_matmul_q8_0_metal,
    GgmlDType::Q8_0
);
quantized_matmul!(
    quantized_matmul_q8_1_bis,
    quantized_matmul_q8_1_cpu,
    quantized_matmul_q8_1_cuda,
    quantized_matmul_q8_1_metal,
    GgmlDType::Q8_1
);
quantized_matmul!(
    quantized_matmul_q2k_bis,
    quantized_matmul_q2k_cpu,
    quantized_matmul_q2k_cuda,
    quantized_matmul_q2k_metal,
    GgmlDType::Q2K
);
quantized_matmul!(
    quantized_matmul_q3k_bis,
    quantized_matmul_q3k_cpu,
    quantized_matmul_q3k_cuda,
    quantized_matmul_q3k_metal,
    GgmlDType::Q3K
);
quantized_matmul!(
    quantized_matmul_q4k_bis,
    quantized_matmul_q4k_cpu,
    quantized_matmul_q4k_cuda,
    quantized_matmul_q4k_metal,
    GgmlDType::Q4K
);
quantized_matmul!(
    quantized_matmul_q5k_bis,
    quantized_matmul_q5k_cpu,
    quantized_matmul_q5k_cuda,
    quantized_matmul_q5k_metal,
    GgmlDType::Q5K
);
quantized_matmul!(
    quantized_matmul_q6k_bis,
    quantized_matmul_q6k_cpu,
    quantized_matmul_q6k_cuda,
    quantized_matmul_q6k_metal,
    GgmlDType::Q6K
);
// Not implemented on metal
quantized_matmul!(
    quantized_matmul_q8k_bis,
    quantized_matmul_q8k_cpu,
    quantized_matmul_q8k_cuda,
    quantized_matmul_q8k_metal,
    GgmlDType::Q8K
);

#[test]
fn quantized_matmul_q2k() -> Result<()> {
    use k_quants::BlockQ2K;

    let cpu = &Device::Cpu;
    let (m, k, n) = (11, 512, 21);
    let (lhs, rhs, mm) = get_random_tensors(m, k, n, cpu)?;
    assert_eq!(mm.dims(), [m, n]);
    let dst = mm.flatten_all()?.to_vec1::<f32>()?;
    let dst = round_vector(&[dst[0], dst[m * n / 3], dst[m * n * 2 / 3], dst[m * n - 1]]);
    assert_eq!(dst, [1.262, 1.513, -0.208, 1.702]);

    let rhs = quantized::QTensor::quantize(&rhs, GgmlDType::Q2K)?;
    let rhs = quantized::QMatMul::from_qtensor(rhs)?;
    let mm = rhs.forward(&lhs)?;

    assert_eq!(mm.dims(), [m, n]);
    let dst = mm.flatten_all()?.to_vec1::<f32>()?;
    let dst = round_vector(&[dst[0], dst[m * n / 3], dst[m * n * 2 / 3], dst[m * n - 1]]);
    assert_eq!(dst, [0.916, 0.422, 0.215, 1.668]);

    ggml_matmul_error_test::<BlockQ2K>()?;

    Ok(())
}

#[test]
fn quantized_matmul_q3k() -> Result<()> {
    use k_quants::BlockQ3K;

    let cpu = &Device::Cpu;
    let (m, k, n) = (11, 512, 21);
    let (lhs, rhs, mm) = get_random_tensors(m, k, n, cpu)?;
    assert_eq!(mm.dims(), [m, n]);
    let dst = mm.flatten_all()?.to_vec1::<f32>()?;
    let dst = round_vector(&[dst[0], dst[m * n / 3], dst[m * n * 2 / 3], dst[m * n - 1]]);
    assert_eq!(dst, [1.262, 1.513, -0.208, 1.702]);

    let rhs = quantized::QTensor::quantize(&rhs, GgmlDType::Q3K)?;
    let rhs = quantized::QMatMul::from_qtensor(rhs)?;
    let mm = rhs.forward(&lhs)?;

    assert_eq!(mm.dims(), [m, n]);
    let dst = mm.flatten_all()?.to_vec1::<f32>()?;
    let dst = round_vector(&[dst[0], dst[m * n / 3], dst[m * n * 2 / 3], dst[m * n - 1]]);
    assert_eq!(dst, [1.029, 1.418, -0.314, 1.495]);

    ggml_matmul_error_test::<BlockQ3K>()?;

    Ok(())
}

#[test]
fn quantized_matmul_q4k() -> Result<()> {
    use k_quants::BlockQ4K;

    let cpu = &Device::Cpu;
    let (m, k, n) = (11, 512, 21);
    let (lhs, rhs, mm) = get_random_tensors(m, k, n, cpu)?;
    assert_eq!(mm.dims(), [m, n]);
    let dst = mm.flatten_all()?.to_vec1::<f32>()?;
    let dst = round_vector(&[dst[0], dst[m * n / 3], dst[m * n * 2 / 3], dst[m * n - 1]]);
    assert_eq!(dst, [1.262, 1.513, -0.208, 1.702]);

    let rhs = quantized::QTensor::quantize(&rhs, GgmlDType::Q4K)?;
    let rhs = quantized::QMatMul::from_qtensor(rhs)?;
    let mm = rhs.forward(&lhs)?;

    assert_eq!(mm.dims(), [m, n]);
    let dst = mm.flatten_all()?.to_vec1::<f32>()?;
    let dst = round_vector(&[dst[0], dst[m * n / 3], dst[m * n * 2 / 3], dst[m * n - 1]]);
    assert_eq!(dst, [1.125, 1.435, -0.201, 1.589]);

    ggml_matmul_error_test::<BlockQ4K>()?;

    Ok(())
}

#[test]
fn quantized_matmul_q5k() -> Result<()> {
    use k_quants::BlockQ5K;

    let cpu = &Device::Cpu;
    let (m, k, n) = (11, 512, 21);
    let (lhs, rhs, mm) = get_random_tensors(m, k, n, cpu)?;
    assert_eq!(mm.dims(), [m, n]);
    let dst = mm.flatten_all()?.to_vec1::<f32>()?;
    let dst = round_vector(&[dst[0], dst[m * n / 3], dst[m * n * 2 / 3], dst[m * n - 1]]);
    assert_eq!(dst, [1.262, 1.513, -0.208, 1.702]);

    let rhs = quantized::QTensor::quantize(&rhs, GgmlDType::Q5K)?;
    let rhs = quantized::QMatMul::from_qtensor(rhs)?;
    let mm = rhs.forward(&lhs)?;

    assert_eq!(mm.dims(), [m, n]);
    let dst = mm.flatten_all()?.to_vec1::<f32>()?;
    let dst = round_vector(&[dst[0], dst[m * n / 3], dst[m * n * 2 / 3], dst[m * n - 1]]);
    assert_eq!(dst, [1.192, 1.491, -0.18, 1.743]);

    //Expected: 0.000740408897
    ggml_matmul_error_test::<BlockQ5K>()?;

    Ok(())
}

#[test]
fn quantized_matmul_q6k() -> Result<()> {
    use k_quants::BlockQ6K;

    let cpu = &Device::Cpu;
    let (m, k, n) = (11, 512, 21);
    let (lhs, rhs, mm) = get_random_tensors(m, k, n, cpu)?;
    assert_eq!(mm.dims(), [m, n]);
    let dst = mm.flatten_all()?.to_vec1::<f32>()?;
    let dst = round_vector(&[dst[0], dst[m * n / 3], dst[m * n * 2 / 3], dst[m * n - 1]]);
    assert_eq!(dst, [1.262, 1.513, -0.208, 1.702]);

    let rhs = quantized::QTensor::quantize(&rhs, GgmlDType::Q6K)?;
    let rhs = quantized::QMatMul::from_qtensor(rhs)?;
    let mm = rhs.forward(&lhs)?;

    assert_eq!(mm.dims(), [m, n]);
    let dst = mm.flatten_all()?.to_vec1::<f32>()?;
    let dst = round_vector(&[dst[0], dst[m * n / 3], dst[m * n * 2 / 3], dst[m * n - 1]]);
    assert_eq!(dst, [1.324, 1.49, -0.164, 1.741]);

    ggml_matmul_error_test::<BlockQ6K>()?;
    Ok(())
}

#[test]
fn quantized_matmul_q8k() -> Result<()> {
    use k_quants::BlockQ8K;

    let cpu = &Device::Cpu;
    let (m, k, n) = (11, 512, 21);
    let (lhs, rhs, mm) = get_random_tensors(m, k, n, cpu)?;
    assert_eq!(mm.dims(), [m, n]);
    let dst = mm.flatten_all()?.to_vec1::<f32>()?;
    let dst = round_vector(&[dst[0], dst[m * n / 3], dst[m * n * 2 / 3], dst[m * n - 1]]);
    assert_eq!(dst, [1.262, 1.513, -0.208, 1.702]);

    let rhs = quantized::QTensor::quantize(&rhs, GgmlDType::Q8K)?;
    let rhs = quantized::QMatMul::from_qtensor(rhs)?;
    let mm = rhs.forward(&lhs)?;

    assert_eq!(mm.dims(), [m, n]);
    let dst = mm.flatten_all()?.to_vec1::<f32>()?;
    let dst = round_vector(&[dst[0], dst[m * n / 3], dst[m * n * 2 / 3], dst[m * n - 1]]);
    assert_eq!(dst, [1.266, 1.504, -0.204, 1.7]);

    ggml_matmul_error_test::<BlockQ8K>()?;
    Ok(())
}<|MERGE_RESOLUTION|>--- conflicted
+++ resolved
@@ -910,11 +910,7 @@
 fn quantized_mm() -> Result<()> {
     ggml_matmul_error_test::<f32>()?;
     ggml_matmul_error_test::<half::f16>()?;
-<<<<<<< HEAD
-    ggml_matmul_error_test::<half::bf16>()?;
-=======
     //ggml_matmul_error_test::<half::bf16>()?; TODO: Fails on ubuntu and windows. Check CpuBF16 impl
->>>>>>> a708b7a1
     ggml_matmul_error_test::<k_quants::BlockQ4_0>()?;
     ggml_matmul_error_test::<k_quants::BlockQ4_1>()?;
     ggml_matmul_error_test::<k_quants::BlockQ5_0>()?;
