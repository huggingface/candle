--- conflicted
+++ resolved
@@ -1,3 +1,4 @@
+pub mod based;
 pub mod based;
 pub mod beit;
 pub mod bert;
@@ -20,11 +21,8 @@
 pub mod eva2;
 pub mod falcon;
 pub mod flux;
+pub mod flux;
 pub mod gemma;
-<<<<<<< HEAD
-=======
-pub mod gemma2;
->>>>>>> b47c0bc4
 pub mod glm4;
 pub mod hiera;
 pub mod jina_bert;
