use crate::{
    models::with_tracing::{linear_b, linear_no_bias, Linear, RmsNorm},
    utils::repeat_kv,
};
use candle::{DType, Device, Module, Result, Tensor};
use candle_nn::{kv_cache::ConcatKvCache, Activation, VarBuilder};
use std::sync::Arc;

#[cfg(feature = "flash-attn")]
use candle_flash_attn;

#[cfg(not(feature = "flash-attn"))]
use candle_nn::cpu_flash_attention;

#[derive(Debug, Clone, PartialEq, serde::Deserialize)]
pub struct Config {
    pub vocab_size: usize,
    pub hidden_size: usize,
    pub intermediate_size: usize,
    pub num_hidden_layers: usize,
    pub num_attention_heads: usize,
    pub head_dim: usize,
    pub attention_bias: bool,
    pub num_key_value_heads: usize,
    pub max_position_embeddings: usize,
    pub sliding_window: Option<usize>,
    pub max_window_layers: usize,
    pub tie_word_embeddings: bool,
    pub rope_theta: f64,
    pub rms_norm_eps: f64,
    pub use_sliding_window: bool,
    pub hidden_act: Activation,
    #[serde(default)]
    pub use_flash_attn: bool,
}

#[derive(Debug, Clone)]
pub(crate) struct Qwen3RotaryEmbedding {
    sin: Tensor,
    cos: Tensor,
}

impl Qwen3RotaryEmbedding {
    pub(crate) fn new(dtype: DType, cfg: &Config, dev: &Device) -> Result<Self> {
        let dim = cfg.head_dim;
        let max_seq_len = cfg.max_position_embeddings;
        let inv_freq: Vec<_> = (0..dim)
            .step_by(2)
            .map(|i| 1f32 / cfg.rope_theta.powf(i as f64 / dim as f64) as f32)
            .collect();
        let inv_freq_len = inv_freq.len();
        let inv_freq = Tensor::from_vec(inv_freq, (1, inv_freq_len), dev)?.to_dtype(DType::F32)?;
        let t = Tensor::arange(0u32, max_seq_len as u32, dev)?
            .to_dtype(DType::F32)?
            .reshape((max_seq_len, 1))?;
        let freqs = t.matmul(&inv_freq)?;
        Ok(Self {
            sin: freqs.sin()?.to_dtype(dtype)?,
            cos: freqs.cos()?.to_dtype(dtype)?,
        })
    }

    /// Apply RoPE (q, k shape: B x H x L x D)
    pub(crate) fn apply(&self, q: &Tensor, k: &Tensor, offset: usize) -> Result<(Tensor, Tensor)> {
        let (_, _, seq_len, _) = q.dims4()?;
        let cos = self.cos.narrow(0, offset, seq_len)?;
        let sin = self.sin.narrow(0, offset, seq_len)?;
        let q_embed = candle_nn::rotary_emb::rope(&q.contiguous()?, &cos, &sin)?;
        let k_embed = candle_nn::rotary_emb::rope(&k.contiguous()?, &cos, &sin)?;
        Ok((q_embed, k_embed))
    }
}

#[derive(Debug, Clone)]
pub(crate) struct Qwen3MLP {
    gate_proj: Linear,
    up_proj: Linear,
    down_proj: Linear,
    act_fn: Activation,
}

impl Qwen3MLP {
    pub(crate) fn new(cfg: &Config, vb: VarBuilder) -> Result<Self> {
        Ok(Self {
            gate_proj: linear_no_bias(cfg.hidden_size, cfg.intermediate_size, vb.pp("gate_proj"))?,
            up_proj: linear_no_bias(cfg.hidden_size, cfg.intermediate_size, vb.pp("up_proj"))?,
            down_proj: linear_no_bias(cfg.intermediate_size, cfg.hidden_size, vb.pp("down_proj"))?,
            act_fn: cfg.hidden_act,
        })
    }
}

impl Module for Qwen3MLP {
    fn forward(&self, x: &Tensor) -> Result<Tensor> {
        let lhs = x.apply(&self.gate_proj)?.apply(&self.act_fn)?;
        let rhs = x.apply(&self.up_proj)?;
        (lhs * rhs)?.apply(&self.down_proj)
    }
}

#[derive(Debug, Clone)]
pub(crate) struct Qwen3Attention {
    // projections
    q_proj: Linear,
    k_proj: Linear,
    v_proj: Linear,
    o_proj: Linear,
    // norms
    q_norm: RmsNorm,
    k_norm: RmsNorm,
    // hyper params
    num_heads: usize,
    num_kv_heads: usize,
    num_kv_groups: usize,
    head_dim: usize,
    hidden_size: usize,
    use_flash_attn: bool,
    // utils
    rotary_emb: Arc<Qwen3RotaryEmbedding>,
    kv_cache: ConcatKvCache,
}

impl Qwen3Attention {
    pub(crate) fn new(
        cfg: &Config,
        rotary_emb: Arc<Qwen3RotaryEmbedding>,
        vb: VarBuilder,
    ) -> Result<Self> {
        if cfg.use_sliding_window {
            candle::bail!("sliding window is not supported")
        }

        let head_dim = cfg.head_dim;
        let num_heads = cfg.num_attention_heads;
        let num_kv_heads = cfg.num_key_value_heads;
        let num_kv_groups = num_heads / num_kv_heads;

        let q_proj = linear_b(
            cfg.hidden_size,
            num_heads * head_dim,
            cfg.attention_bias,
            vb.pp("q_proj"),
        )?;
        let k_proj = linear_b(
            cfg.hidden_size,
            num_kv_heads * head_dim,
            cfg.attention_bias,
            vb.pp("k_proj"),
        )?;
        let v_proj = linear_b(
            cfg.hidden_size,
            num_kv_heads * head_dim,
            cfg.attention_bias,
            vb.pp("v_proj"),
        )?;
        let o_proj = linear_b(
            num_heads * head_dim,
            cfg.hidden_size,
            cfg.attention_bias,
            vb.pp("o_proj"),
        )?;

        let q_norm = RmsNorm::new(head_dim, cfg.rms_norm_eps, vb.pp("q_norm"))?;
        let k_norm = RmsNorm::new(head_dim, cfg.rms_norm_eps, vb.pp("k_norm"))?;

        // Necessary because the hidden_size in the config isn't always accurate
        let hidden_size = head_dim * cfg.num_attention_heads;

        // dim=2 because we concatenate along the sequence dimension
        // For tensors of shape [batch, heads, seq, head_dim]
        let kv_cache = ConcatKvCache::new(2);

        Ok(Self {
            q_proj,
            k_proj,
            v_proj,
            o_proj,
            q_norm,
            k_norm,
            num_heads,
            num_kv_heads,
            num_kv_groups,
            head_dim,
            hidden_size,
            use_flash_attn: cfg.use_flash_attn,
            rotary_emb,
            kv_cache,
        })
    }

    pub(crate) fn forward(
        &mut self,
        x: &Tensor,
        attn_mask: Option<&Tensor>,
        offset: usize,
    ) -> Result<Tensor> {
        let (b, l, _) = x.dims3()?;

        // 1. Proj
        let q = self.q_proj.forward(x)?;
        let k = self.k_proj.forward(x)?;
        let v = self.v_proj.forward(x)?;

        // 2. Reshape: (B, L, H, D) -> (B, H, L, D)
        let q = q
            .reshape((b, l, self.num_heads, self.head_dim))?
            .transpose(1, 2)?;
        let k = k
            .reshape((b, l, self.num_kv_heads, self.head_dim))?
            .transpose(1, 2)?;
        let v = v
            .reshape((b, l, self.num_kv_heads, self.head_dim))?
            .transpose(1, 2)?;

        // 3. Per‑head RMSNorm
        let q_flat = q.flatten(0, 2)?; // (B*H, L, D) -> (BHL, D) after transpose later
        let k_flat = k.flatten(0, 2)?;
        let q_flat = self.q_norm.forward(&q_flat)?;
        let k_flat = self.k_norm.forward(&k_flat)?;
        let q = q_flat.reshape((b, self.num_heads, l, self.head_dim))?;
        let k = k_flat.reshape((b, self.num_kv_heads, l, self.head_dim))?;

        // 4. RoPE
        let (q, k) = self.rotary_emb.apply(&q, &k, offset)?;

        // 5. Accumulate KV cache
        let (k, v) = self.kv_cache.append(&k, &v)?;

        if self.use_flash_attn && offset == 0 {
            // Flash attention path - only used during prefill (offset == 0)
            self.forward_flash_attn(&q, &k, &v, attn_mask, b, l)
        } else {
            // Standard attention path - used during decode or when flash attn is disabled
            self.forward_standard_attn(&q, &k, &v, attn_mask, b, l)
        }

    }

    #[cfg(feature = "flash-attn")]
    fn forward_flash_attn(
        &self,
        q: &Tensor,
        k: &Tensor,
        v: &Tensor,
        attn_mask: Option<&Tensor>,
        b: usize,
        l: usize,
    ) -> Result<Tensor> {
        // Flash attention expects (B, S, H, D) format
        let q = q.transpose(1, 2)?.contiguous()?;
        let k = k.transpose(1, 2)?.contiguous()?;
        let v = v.transpose(1, 2)?.contiguous()?;

        let scale = 1.0 / (self.head_dim as f32).sqrt();

        let ctx = candle_flash_attn::flash_attn(&q, &k, &v, scale, false)?;

        // Output: (B, S, H, D) -> (B, L, hidden_size)
        ctx.reshape((b, l, self.hidden_size))?.apply(&self.o_proj)
    }

    #[cfg(not(feature = "flash-attn"))]
    fn forward_flash_attn(
        &self,
        q: &Tensor,
        k: &Tensor,
        v: &Tensor,
        attn_mask: Option<&Tensor>,
        b: usize,
        l: usize,
    ) -> Result<Tensor> {
        // CPU flash attention expects (B, S, H, D) format
        let q = q.transpose(1, 2)?.contiguous()?;
        let k = k.transpose(1, 2)?.contiguous()?;
        let v = v.transpose(1, 2)?.contiguous()?;

        let scale = 1.0 / (self.head_dim as f32).sqrt();

        // Call CPU flash attention based on dtype
        let ctx = match q.dtype() {
            DType::F32 => cpu_flash_attention::run_flash_attn_cpu::<f32>(
                &q, &k, &v, attn_mask, scale, None, None,
            )?,
            DType::F64 => cpu_flash_attention::run_flash_attn_cpu::<f64>(
                &q, &k, &v, attn_mask, scale, None, None,
            )?,
            DType::BF16 => {
                // Convert to F32 for computation
                let q_f32 = q.to_dtype(DType::F32)?;
                let k_f32 = k.to_dtype(DType::F32)?;
                let v_f32 = v.to_dtype(DType::F32)?;
                let ctx_f32 = cpu_flash_attention::run_flash_attn_cpu::<f32>(
                    &q_f32, &k_f32, &v_f32, attn_mask, scale, None, None,
                )?;
                // Convert back to BF16
                ctx_f32.to_dtype(DType::BF16)?
            }
            dtype => candle::bail!("Unsupported dtype for CPU flash attention: {:?}", dtype),
        };

        // Output from CPU flash attention is (B, H, S, D), transpose to (B, S, H, D)
        let ctx = ctx.transpose(1, 2)?;

        // Reshape and apply output projection
        ctx.reshape((b, l, self.hidden_size))?.apply(&self.o_proj)
    }

    fn forward_standard_attn(
        &self,
        q: &Tensor,
        k: &Tensor,
        v: &Tensor,
        attn_mask: Option<&Tensor>,
        b: usize,
        l: usize,
    ) -> Result<Tensor> {

        // 6. GQA repeat_kv
<<<<<<< HEAD
        let k = repeat_kv(k.clone(), self.num_kv_groups)?;
        let v = repeat_kv(v.clone(), self.num_kv_groups)?;
=======
        let k = repeat_kv(k, self.num_kv_groups)?.contiguous()?;
        let v = repeat_kv(v, self.num_kv_groups)?.contiguous()?;
>>>>>>> 8839457c

        // 7. Attention score
        let scale = 1.0 / (self.head_dim as f64).sqrt();
        let mut scores = (q.matmul(&k.transpose(2, 3)?)? * scale)?;
        if let Some(m) = attn_mask {
            scores = scores.broadcast_add(m)?;
        }
        let probs = candle_nn::ops::softmax_last_dim(&scores)?;
        let ctx = probs.matmul(&v)?; // (B, H, L, D)

        // 8. Output proj
        ctx.transpose(1, 2)?
            .reshape((b, l, self.hidden_size))?
            .apply(&self.o_proj)
    }

    pub(crate) fn clear_kv_cache(&mut self) {
        self.kv_cache.reset();
    }
}

#[derive(Debug, Clone)]
struct DecoderLayer {
    self_attn: Qwen3Attention,
    mlp: Qwen3MLP,
    ln1: RmsNorm,
    ln2: RmsNorm,
}

impl DecoderLayer {
    fn new(cfg: &Config, rotary: Arc<Qwen3RotaryEmbedding>, vb: VarBuilder) -> Result<Self> {
        let self_attn = Qwen3Attention::new(cfg, rotary, vb.pp("self_attn"))?;
        let mlp = Qwen3MLP::new(cfg, vb.pp("mlp"))?;
        let ln1 = RmsNorm::new(cfg.hidden_size, cfg.rms_norm_eps, vb.pp("input_layernorm"))?;
        let ln2 = RmsNorm::new(
            cfg.hidden_size,
            cfg.rms_norm_eps,
            vb.pp("post_attention_layernorm"),
        )?;
        Ok(Self {
            self_attn,
            mlp,
            ln1,
            ln2,
        })
    }

    fn forward(&mut self, x: &Tensor, mask: Option<&Tensor>, offset: usize) -> Result<Tensor> {
        let h = self.ln1.forward(x)?;
        let h = self.self_attn.forward(&h, mask, offset)?;
        let x = (x + h)?;
        let h2 = self.ln2.forward(&x)?;
        let h2 = h2.apply(&self.mlp)?;
        x + h2
    }

    fn clear_kv_cache(&mut self) {
        self.self_attn.clear_kv_cache();
    }
}

#[derive(Debug, Clone)]
pub struct Model {
    embed_tokens: candle_nn::Embedding,
    layers: Vec<DecoderLayer>,
    norm: RmsNorm,
    device: Device,
    dtype: DType,
}

impl Model {
    pub fn new(cfg: &Config, vb: VarBuilder) -> Result<Self> {
        let embed_tokens =
            candle_nn::embedding(cfg.vocab_size, cfg.hidden_size, vb.pp("model.embed_tokens"))?;
        let rotary = Arc::new(Qwen3RotaryEmbedding::new(vb.dtype(), cfg, vb.device())?);
        let mut layers = Vec::with_capacity(cfg.num_hidden_layers);
        let vb_l = vb.pp("model.layers");
        for i in 0..cfg.num_hidden_layers {
            layers.push(DecoderLayer::new(cfg, rotary.clone(), vb_l.pp(i))?);
        }
        Ok(Self {
            embed_tokens,
            layers,
            norm: RmsNorm::new(cfg.hidden_size, cfg.rms_norm_eps, vb.pp("model.norm"))?,
            device: vb.device().clone(),
            dtype: vb.dtype(),
        })
    }

    fn clear_kv_cache(&mut self) {
        for l in &mut self.layers {
            l.clear_kv_cache();
        }
    }

    fn causal_mask(
        &self,
        b: usize,
        tgt: usize,
        offset: usize,
        sw: Option<usize>,
    ) -> Result<Tensor> {
        let minf = f32::NEG_INFINITY;
        let mask: Vec<_> = (0..tgt)
            .flat_map(|i| {
                (0..(tgt + offset)).map(move |j| {
                    let past_ok = j <= i + offset;
                    let sw_ok = match sw {
                        Some(w) => (i + offset) as i64 - j as i64 <= w as i64,
                        None => true,
                    };
                    if past_ok && sw_ok {
                        0.
                    } else {
                        minf
                    }
                })
            })
            .collect();
        Tensor::from_slice(&mask, (b, 1, tgt, tgt + offset), &self.device)?.to_dtype(self.dtype)
    }

    pub fn forward(&mut self, input: &Tensor, offset: usize) -> Result<Tensor> {
        let (b, l) = input.dims2()?;
        let mut h = self.embed_tokens.forward(input)?;

        let causal = if l == 1 {
            None
        } else {
            Some(self.causal_mask(b, l, offset, None)?)
        };

        for layer in &mut self.layers {
            h = layer.forward(&h, causal.as_ref(), offset)?;
        }
        self.norm.forward(&h)
    }
}

#[derive(Debug, Clone)]
pub struct ModelForCausalLM {
    base: Model,
    lm_head: Linear,
}

impl ModelForCausalLM {
    pub fn new(cfg: &Config, vb: VarBuilder) -> Result<Self> {
        let base = Model::new(cfg, vb.clone())?;
        let lm_head = if cfg.tie_word_embeddings {
            Linear::from_weights(base.embed_tokens.embeddings().clone(), None)
        } else {
            linear_no_bias(cfg.hidden_size, cfg.vocab_size, vb.pp("lm_head"))?
        };
        Ok(Self { base, lm_head })
    }

    pub fn forward(&mut self, input: &Tensor, offset: usize) -> Result<Tensor> {
        let (_, l) = input.dims2()?;
        self.base
            .forward(input, offset)?
            .narrow(1, l - 1, 1)?
            .apply(&self.lm_head)
    }

    pub fn clear_kv_cache(&mut self) {
        self.base.clear_kv_cache();
    }
}<|MERGE_RESOLUTION|>--- conflicted
+++ resolved
@@ -233,7 +233,6 @@
             // Standard attention path - used during decode or when flash attn is disabled
             self.forward_standard_attn(&q, &k, &v, attn_mask, b, l)
         }
-
     }
 
     #[cfg(feature = "flash-attn")]
@@ -314,15 +313,9 @@
         b: usize,
         l: usize,
     ) -> Result<Tensor> {
-
         // 6. GQA repeat_kv
-<<<<<<< HEAD
-        let k = repeat_kv(k.clone(), self.num_kv_groups)?;
-        let v = repeat_kv(v.clone(), self.num_kv_groups)?;
-=======
         let k = repeat_kv(k, self.num_kv_groups)?.contiguous()?;
         let v = repeat_kv(v, self.num_kv_groups)?.contiguous()?;
->>>>>>> 8839457c
 
         // 7. Attention score
         let scale = 1.0 / (self.head_dim as f64).sqrt();
