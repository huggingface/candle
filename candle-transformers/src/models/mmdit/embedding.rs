--- conflicted
+++ resolved
@@ -145,13 +145,8 @@
         })
     }
 
-<<<<<<< HEAD
     fn timestep_embedding(t: &Tensor<B>, dim: usize, max_period: f64) -> Result<Tensor<B>> {
-        if dim % 2 != 0 {
-=======
-    fn timestep_embedding(t: &Tensor, dim: usize, max_period: f64) -> Result<Tensor> {
         if !dim.is_multiple_of(2) {
->>>>>>> 671de1db
             bail!("Embedding dimension must be even")
         }
 
