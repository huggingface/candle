--- conflicted
+++ resolved
@@ -89,17 +89,14 @@
         .arg("--use_fast_math")
         .arg("--verbose");
 
-<<<<<<< HEAD
     if let Ok(target) = std::env::var("TARGET") {
         if target.contains("msvc") {
             // https://github.com/EricLBuehler/mistral.rs/issues/941
             builder = builder.arg("-D_USE_MATH_DEFINES");
         }
     }
-=======
     // https://github.com/EricLBuehler/mistral.rs/issues/941
     builder = builder.arg("-D_USE_MATH_DEFINES");
->>>>>>> bca0107d
 
     // https://github.com/EricLBuehler/mistral.rs/issues/286
     // https://github.com/huggingface/candle-flash-attn-v1/pull/2
