--- conflicted
+++ resolved
@@ -210,8 +210,7 @@
             }),
             ..self
         }
-    }
-<<<<<<< HEAD
+  }
 
     /// Set the dtype of the VarBuilder.
     pub fn set_dtype(self, dtype: DType) -> Self {
@@ -224,8 +223,6 @@
             ..self
         }
     }
-=======
->>>>>>> 80926a84
 }
 
 struct Zeros;
