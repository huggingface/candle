use candle::Tensor;
use serde::Deserialize;

#[derive(Debug, Clone, Copy, PartialEq, Deserialize, Default)]
#[serde(rename_all = "lowercase")]
pub enum Activation {
    #[default]
    Gelu,
    #[serde(rename = "gated-gelu")]
    NewGelu,
    Relu,
    Relu2,
    Relu6,
    Silu,
    Sigmoid,
<<<<<<< HEAD
=======
    HardSigmoid,
>>>>>>> a2a20aee
    Swiglu,
    Swish,
    HardSwish,
    Elu(f64),
    LeakyRelu(f64),
}

impl super::Module for Activation {
    fn forward(&self, xs: &Tensor) -> candle::Result<Tensor> {
        match self {
            Self::Gelu => xs.gelu_erf(),
            // https://github.com/huggingface/transformers/blob/12f043eaeaabfef6f6efea411d98e6f6d3c094b7/src/transformers/activations.py#L49-L78
            Self::NewGelu => xs.gelu(),
            Self::Relu => xs.relu(),
            Self::Relu2 => xs.relu()?.sqr(),
            Self::Relu6 => xs.clamp(0f32, 6f32),
            Self::Silu => crate::ops::silu(xs),
            Self::Sigmoid => crate::ops::sigmoid(xs),
<<<<<<< HEAD
            Self::Swiglu => {
                let xs = xs.chunk(2, candle::D::Minus1)?;
                crate::ops::silu(&xs[0])? * &xs[1]
            }
=======
            Self::HardSigmoid => crate::ops::hard_sigmoid(xs),
            Self::Swiglu => crate::ops::swiglu(xs),
>>>>>>> a2a20aee
            Self::Swish => xs * crate::ops::sigmoid(xs)?,
            Self::HardSwish => xs * crate::ops::hard_sigmoid(xs)?,
            &Self::Elu(alpha) => xs.elu(alpha),
            &Self::LeakyRelu(negative_slope) => crate::ops::leaky_relu(xs, negative_slope),
        }
    }
}<|MERGE_RESOLUTION|>--- conflicted
+++ resolved
@@ -13,10 +13,7 @@
     Relu6,
     Silu,
     Sigmoid,
-<<<<<<< HEAD
-=======
     HardSigmoid,
->>>>>>> a2a20aee
     Swiglu,
     Swish,
     HardSwish,
@@ -35,15 +32,8 @@
             Self::Relu6 => xs.clamp(0f32, 6f32),
             Self::Silu => crate::ops::silu(xs),
             Self::Sigmoid => crate::ops::sigmoid(xs),
-<<<<<<< HEAD
-            Self::Swiglu => {
-                let xs = xs.chunk(2, candle::D::Minus1)?;
-                crate::ops::silu(&xs[0])? * &xs[1]
-            }
-=======
             Self::HardSigmoid => crate::ops::hard_sigmoid(xs),
             Self::Swiglu => crate::ops::swiglu(xs),
->>>>>>> a2a20aee
             Self::Swish => xs * crate::ops::sigmoid(xs)?,
             Self::HardSwish => xs * crate::ops::hard_sigmoid(xs)?,
             &Self::Elu(alpha) => xs.elu(alpha),
