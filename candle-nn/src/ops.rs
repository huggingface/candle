use candle::{CpuStorage, DType, Layout, Module, Result, Shape, Tensor, D};
use rayon::prelude::*;

/// Applies the softmax function to the input tensor, rescaling the element so that elements on
/// a slice of fixed index on dimension `dim` are between 0 and 1 and sum to 1.
///
/// ```rust
/// use candle::{Tensor, Device, test_utils::to_vec2_round};
/// let a = Tensor::new(&[[0f32, 1., 0., 1.], [-2., 2., 3., -3.]], &Device::Cpu)?;
/// let a = candle_nn::ops::softmax(&a, 1)?;
/// assert_eq!(
///     to_vec2_round(&a, 4)?,
///     &[
///         [0.1345, 0.3655, 0.1345, 0.3655],
///         [0.0049, 0.2671, 0.7262, 0.0018]
///     ]);
/// # Ok::<(), candle::Error>(())
/// ```
pub fn softmax<D: candle::shape::Dim>(xs: &Tensor, dim: D) -> Result<Tensor> {
    let dim = dim.to_index(xs.shape(), "softmax")?;
    let max = xs.max_keepdim(dim)?;
    let diff = xs.broadcast_sub(&max)?;
    let num = diff.exp()?;
    let den = num.sum_keepdim(dim)?;
    num.broadcast_div(&den)
}

pub fn log_softmax<D: candle::shape::Dim>(xs: &Tensor, d: D) -> Result<Tensor> {
    let d = d.to_index(xs.shape(), "log-softmax")?;
    let max = xs.max_keepdim(d)?;
    let diff = xs.broadcast_sub(&max)?;
    let sum_exp = diff.exp()?.sum_keepdim(d)?;
    let log_sm = diff.broadcast_sub(&sum_exp.log()?)?;
    Ok(log_sm)
}

pub fn silu(xs: &Tensor) -> Result<Tensor> {
    xs.silu()
}

pub fn swiglu(xs: &Tensor) -> Result<Tensor> {
    let xs = xs.chunk(2, D::Minus1)?;
    &xs[0].silu()? * &xs[1]
}

struct Sigmoid;

impl candle::CustomOp1 for Sigmoid {
    fn name(&self) -> &'static str {
        "sigmoid"
    }

    fn cpu_fwd(&self, storage: &CpuStorage, layout: &Layout) -> Result<(CpuStorage, Shape)> {
        use candle::backend::BackendStorage;

        fn fwd<T: num_traits::Float>(v: T) -> T {
            (v.neg().exp() + T::one()).recip()
        }

        // FIXME: using `candle::map_dtype` causes compilation errors.
        let storage = match storage {
            CpuStorage::BF16(slice) => {
                CpuStorage::BF16(candle::cpu_backend::unary_map(slice, layout, fwd))
            }
            CpuStorage::F16(slice) => {
                CpuStorage::F16(candle::cpu_backend::unary_map(slice, layout, fwd))
            }
            CpuStorage::F32(slice) => {
                CpuStorage::F32(candle::cpu_backend::unary_map(slice, layout, fwd))
            }
            CpuStorage::F64(slice) => {
                CpuStorage::F64(candle::cpu_backend::unary_map(slice, layout, fwd))
            }
            _ => Err(candle::Error::UnsupportedDTypeForOp(
                storage.dtype(),
                self.name(),
            ))?,
        };
        Ok((storage, layout.shape().clone()))
    }

    #[cfg(feature = "cuda")]
    fn cuda_fwd(
        &self,
        storage: &candle::CudaStorage,
        layout: &Layout,
    ) -> Result<(candle::CudaStorage, Shape)> {
        use candle::backend::BackendStorage;
        use candle::cuda_backend::cudarc::driver::{
            CudaSlice, DeviceRepr, LaunchAsync, LaunchConfig, ValidAsZeroBits,
        };
        use candle::cuda_backend::SlicePtrOrNull;
        use candle::cuda_backend::{kernel_name, kernels, Map1, WrapErr};
        use candle::{CudaDevice, WithDType};

        struct S;
        impl Map1 for S {
            fn f<T: DeviceRepr + WithDType + ValidAsZeroBits>(
                &self,
                src: &CudaSlice<T>,
                dev: &CudaDevice,
                layout: &Layout,
            ) -> Result<CudaSlice<T>> {
                let shape = layout.shape();
                let dims = shape.dims();
                let el_count = shape.elem_count();
                let cfg = LaunchConfig::for_num_elems(el_count as u32);
                let ds = SlicePtrOrNull::params_from_layout(dev, layout)?;
                let src = &src.slice(layout.start_offset()..);
                let func = dev.get_or_load_func(&kernel_name::<T>("usigmoid"), kernels::UNARY)?;
                // SAFETY: Set later by running the kernel.
                let out = unsafe { dev.alloc::<T>(el_count) }.w()?;

                let params = (el_count, dims.len(), &ds, src, &out);
                // SAFETY: ffi.
                unsafe { func.launch(cfg, params) }.w()?;
                Ok(out)
            }
        }

        let dev = storage.device();
        let slice = S.map(&storage.slice, dev, layout)?;
        let dst = candle::CudaStorage {
            slice,
            device: dev.clone(),
        };
        Ok((dst, layout.shape().clone()))
    }

    #[cfg(feature = "metal")]
    fn metal_fwd(
        &self,
        storage: &candle::MetalStorage,
        layout: &Layout,
    ) -> Result<(candle::MetalStorage, Shape)> {
        use candle::backend::BackendStorage;
        use candle::MetalError;
        let device = storage.device();
        let dtype = storage.dtype();
        let shape = layout.shape();
        let el_count = shape.elem_count();
        let buffer = device.new_buffer(el_count, dtype, "sigmoid")?;
        let command_buffer = device.command_buffer()?;
        command_buffer.set_label("sigmoid");
        let src = candle_metal_kernels::BufferOffset {
            buffer: storage.buffer(),
            offset_in_bytes: layout.start_offset() * storage.dtype().size_in_bytes(),
        };

        match (el_count % 2, dtype, layout.is_contiguous()) {
            (0, DType::BF16 | DType::F16, true) => {
                use candle_metal_kernels::unary::contiguous_tiled;
                let kernel_name = match dtype {
                    DType::F16 => contiguous_tiled::sigmoid::HALF,
                    DType::F32 => contiguous_tiled::sigmoid::FLOAT,
                    DType::BF16 => contiguous_tiled::sigmoid::BFLOAT,
                    dtype => {
                        candle::bail!(
                            "Metal contiguous_tiled unary sigmoid {dtype:?} not implemented"
                        )
                    }
                };
                candle_metal_kernels::call_unary_contiguous_tiled(
                    device.metal_device(),
                    &command_buffer,
                    device.kernels(),
                    kernel_name,
                    el_count,
                    src,
                    &buffer,
                )
                .map_err(MetalError::from)?;
            }
            (_, _, true) => {
                use candle_metal_kernels::unary::contiguous;
                let kernel_name = match dtype {
                    DType::F16 => contiguous::sigmoid::HALF,
                    DType::F32 => contiguous::sigmoid::FLOAT,
                    DType::BF16 => contiguous::sigmoid::BFLOAT,
                    dtype => {
                        candle::bail!("Metal contiguous unary sigmoid {dtype:?} not implemented")
                    }
                };
                candle_metal_kernels::call_unary_contiguous(
                    device.metal_device(),
                    &command_buffer,
                    device.kernels(),
                    kernel_name,
                    el_count,
                    src,
                    &buffer,
                )
                .map_err(MetalError::from)?;
            }
            (_, _, false) => {
                use candle_metal_kernels::unary::strided;
                let kernel_name = match dtype {
                    DType::F16 => strided::sigmoid::HALF,
                    DType::F32 => strided::sigmoid::FLOAT,
                    DType::BF16 => strided::sigmoid::BFLOAT,
                    dtype => {
                        candle::bail!("Metal strided unary sigmoid {dtype:?} not implemented")
                    }
                };
                let dst = candle_metal_kernels::BufferOffset::zero_offset(&buffer);
                candle_metal_kernels::call_unary_strided(
                    device.metal_device(),
                    &command_buffer,
                    device.kernels(),
                    kernel_name,
                    layout.dims(),
                    src,
                    layout.stride(),
                    dst,
                )
                .map_err(MetalError::from)?;
            }
        }

        let new_storage = candle::MetalStorage::new(buffer, device.clone(), el_count, dtype);
        Ok((new_storage, layout.shape().clone()))
    }

    fn bwd(&self, _arg: &Tensor, res: &Tensor, grad_res: &Tensor) -> Result<Option<Tensor>> {
        // d/dx sigmoid(x) = (1 - sigmoid(x)) * sigmoid(x)
        let d_dx_sigmoid = res.ones_like()?.sub(res)?.mul(res)?;
        Ok(Some(grad_res.mul(&d_dx_sigmoid)?))
    }
}

pub fn sigmoid(xs: &Tensor) -> Result<Tensor> {
    xs.apply_op1(Sigmoid)
}

pub fn hard_sigmoid(xs: &Tensor) -> Result<Tensor> {
    // TODO: Should we have a specialized op for this?
    ((xs + 3.0)? / 6.0)?.clamp(0f32, 1f32)
}

pub fn leaky_relu(xs: &Tensor, negative_slope: f64) -> Result<Tensor> {
    let zeros = xs.zeros_like()?;
    xs.maximum(&zeros)? + xs.minimum(&zeros)? * negative_slope
}

pub fn dropout(xs: &Tensor, drop_p: f32) -> Result<Tensor> {
    // This implementation is inefficient as it stores the full mask for the backward pass.
    // Instead we could just store the seed and have a specialized kernel that would both
    // generate the random mask and apply it.
    // Another easier optimization would be to be able to generate boolean mask using just a bit of
    // entropy per element rather than generating a full float per element.
    if !(0. ..1.).contains(&drop_p) {
        candle::bail!("dropout probability has to be in [0, 1), got {drop_p}")
    }
    let rand = Tensor::rand(0f32, 1f32, xs.shape(), xs.device())?;
    let scale = 1.0 / (1.0 - drop_p as f64);
    let drop_p = Tensor::new(drop_p, xs.device())?.broadcast_as(xs.shape())?;
    let mask = (rand.ge(&drop_p)?.to_dtype(xs.dtype())? * scale)?;
    xs * mask
}

#[derive(Clone, Debug)]
pub struct Dropout {
    drop_p: f32,
}

impl Dropout {
    pub fn new(drop_p: f32) -> Dropout {
        Self { drop_p }
    }

    pub fn forward(&self, xs: &Tensor, train: bool) -> Result<Tensor> {
        if train {
            dropout(xs, self.drop_p)
        } else {
            Ok(xs.clone())
        }
    }
}

impl candle::ModuleT for Dropout {
    fn forward_t(&self, xs: &Tensor, train: bool) -> Result<Tensor> {
        self.forward(xs, train)
    }
}

struct SoftmaxLastDim;

impl candle::CustomOp1 for SoftmaxLastDim {
    fn name(&self) -> &'static str {
        "softmax-last-dim"
    }

    fn cpu_fwd(&self, storage: &CpuStorage, layout: &Layout) -> Result<(CpuStorage, Shape)> {
        fn softmax<T: candle::WithDType + num_traits::Float>(
            src: &[T],
            layout: &Layout,
        ) -> Result<(CpuStorage, Shape)> {
            let src = match layout.contiguous_offsets() {
                None => candle::bail!("input has to be contiguous"),
                Some((o1, o2)) => &src[o1..o2],
            };
            let el_count = layout.shape().elem_count();
            let dims = layout.shape().dims();
            let dim_m1 = dims[dims.len() - 1];
            let mut dst = vec![T::zero(); el_count];
            src.par_chunks(dim_m1)
                .zip(dst.par_chunks_mut(dim_m1))
                .for_each(|(src, dst)| {
                    let mut max = T::neg_infinity();
                    unsafe { T::vec_reduce_max(src.as_ptr(), &mut max, dim_m1) };
                    for (s, d) in src.iter().zip(dst.iter_mut()) {
                        *d = (*s - max).exp();
                    }
                    let mut sum_exp = T::zero();
                    unsafe { T::vec_reduce_sum(dst.as_ptr(), &mut sum_exp, dim_m1) };
                    for d in dst.iter_mut() {
                        *d /= sum_exp
                    }
                });
            let storage = candle::WithDType::to_cpu_storage_owned(dst);
            Ok((storage, Shape::from_dims(dims)))
        }

        match storage {
            CpuStorage::BF16(slice) => softmax::<half::bf16>(slice, layout),
            CpuStorage::F16(slice) => softmax::<half::f16>(slice, layout),
            CpuStorage::F32(slice) => softmax::<f32>(slice, layout),
            CpuStorage::F64(slice) => softmax::<f64>(slice, layout),
            _ => candle::bail!("unsupported dtype for softmax {:?}", storage),
        }
    }

    #[cfg(feature = "cuda")]
    fn cuda_fwd(
        &self,
        storage: &candle::CudaStorage,
        layout: &Layout,
    ) -> Result<(candle::CudaStorage, Shape)> {
        use candle::cuda_backend::cudarc::driver::{
            CudaSlice, DeviceRepr, LaunchAsync, LaunchConfig,
        };
        use candle::cuda_backend::{kernel_name, kernels, Map1, WrapErr};
        use candle::{CudaDevice, WithDType};

        struct S;
        impl Map1 for S {
            fn f<T: DeviceRepr + WithDType>(
                &self,
                src: &CudaSlice<T>,
                dev: &CudaDevice,
                layout: &Layout,
            ) -> Result<CudaSlice<T>> {
                let src = match layout.contiguous_offsets() {
                    None => candle::bail!("input has to be contiguous"),
                    Some((o1, o2)) => src.slice(o1..o2),
                };
                let el = layout.shape().elem_count();
                let dims = layout.shape().dims();
                let dim_m1 = dims[dims.len() - 1];
                let (n_rows, n_cols) = (el / dim_m1, dim_m1);

                let cfg = LaunchConfig {
                    grid_dim: (n_rows as u32, 1, 1),
                    block_dim: (1, 32, 1),
                    shared_mem_bytes: 0,
                };
                let func = dev.get_or_load_func(&kernel_name::<T>("softmax"), kernels::REDUCE)?;
                // SAFETY: Set later by running the kernel.
                let dst = unsafe { dev.alloc::<T>(el) }.w()?;
                let params = (&src, &dst, n_cols as i32);
                // SAFETY: ffi.
                unsafe { func.launch(cfg, params) }.w()?;
                Ok(dst)
            }
        }

        use candle::backend::BackendStorage;
        let dev = storage.device();
        let slice = S.map(&storage.slice, dev, layout)?;
        let dst = candle::cuda_backend::CudaStorage {
            slice,
            device: dev.clone(),
        };
        Ok((dst, layout.shape().clone()))
    }

    #[cfg(feature = "metal")]
    fn metal_fwd(
        &self,
        storage: &candle::MetalStorage,
        layout: &Layout,
    ) -> Result<(candle::MetalStorage, Shape)> {
        use candle::backend::BackendStorage;
        let device = storage.device();
        let command_buffer = device.command_buffer()?;
        let kernels = device.kernels();
        let name = match storage.dtype() {
            DType::F32 => "softmax_f32",
            DType::F16 => "softmax_f16",
            DType::BF16 => "softmax_bf16",
            dtype => candle::bail!("softmax-last-dim is not implemented for {dtype:?}"),
        };

        let n = layout.stride().len();
        if !(layout.is_contiguous() && layout.stride()[n - 1] == 1) {
            candle::bail!("Non contiguous softmax-last-dim is not implemented");
        }

        let last_dim = layout.dims()[layout.shape().rank() - 1];
        let elem_count = layout.shape().elem_count();
        let output = device.new_buffer(elem_count, storage.dtype(), "softmax")?;
        candle_metal_kernels::call_last_softmax(
            device.metal_device(),
            &command_buffer,
            kernels,
            name,
            elem_count,
            last_dim,
            storage.buffer(),
            layout.start_offset() * storage.dtype().size_in_bytes(),
            &output,
        )
        .map_err(candle::Error::wrap)?;
        let newstorage =
            candle::MetalStorage::new(output, device.clone(), elem_count, storage.dtype());
        Ok((newstorage, layout.shape().clone()))
    }
}

pub fn softmax_last_dim(xs: &Tensor) -> Result<Tensor> {
    xs.apply_op1_no_bwd(&SoftmaxLastDim)
}

#[derive(Debug, Clone)]
struct RmsNorm {
    eps: f32,
}

impl candle::CustomOp2 for RmsNorm {
    fn name(&self) -> &'static str {
        "rms-norm"
    }

    fn cpu_fwd(
        &self,
        s1: &CpuStorage,
        l1: &Layout,
        s2: &CpuStorage,
        l2: &Layout,
    ) -> Result<(CpuStorage, Shape)> {
        use candle::backend::BackendStorage;

        let eps = self.eps;
        fn inner<
            T: candle::WithDType
                + num_traits::Float
                + num_traits::AsPrimitive<f32>
                + num_traits::FromPrimitive,
        >(
            src: &[T],
            layout: &Layout,
            alpha: &[T],
            alpha_layout: &Layout,
            eps: f32,
        ) -> Result<(CpuStorage, Shape)> {
            let src = match layout.contiguous_offsets() {
                None => candle::bail!("input has to be contiguous"),
                Some((o1, o2)) => &src[o1..o2],
            };
            let alpha = match alpha_layout.contiguous_offsets() {
                None => candle::bail!("alpha has to be contiguous"),
                Some((o1, o2)) => &alpha[o1..o2],
            };
            let el_count = layout.shape().elem_count();
            let dims = layout.shape().dims();
            let dim_m1 = dims[dims.len() - 1];
            let mut dst = vec![T::zero(); el_count];
            src.par_chunks(dim_m1)
                .zip(dst.par_chunks_mut(dim_m1))
                .for_each(|(src, dst)| {
                    let sum2 = src
                        .iter()
                        .map(|&v| {
                            let v = v.as_();
                            v * v
                        })
                        .sum::<f32>();
                    let m = (sum2 / dim_m1 as f32 + eps).sqrt();
                    let m = T::from_f32(m).unwrap_or_else(T::nan);
                    for ((d, s), alpha) in dst.iter_mut().zip(src.iter()).zip(alpha) {
                        *d = *s / m * *alpha
                    }
                });
            let storage = candle::WithDType::to_cpu_storage_owned(dst);
            Ok((storage, Shape::from_dims(dims)))
        }

        use CpuStorage as C;
        match (s1, s2) {
            (C::BF16(s1), C::BF16(s2)) => inner::<half::bf16>(s1, l1, s2, l2, eps),
            (C::F16(s1), C::F16(s2)) => inner::<half::f16>(s1, l1, s2, l2, eps),
            (C::F32(s1), C::F32(s2)) => inner::<f32>(s1, l1, s2, l2, eps),
            _ => candle::bail!("unsupported dtype for rmsnorm {:?}", s1.dtype()),
        }
    }

    #[cfg(feature = "cuda")]
    fn cuda_fwd(
        &self,
        s1: &candle::CudaStorage,
        l1: &Layout,
        s2: &candle::CudaStorage,
        l2: &Layout,
    ) -> Result<(candle::CudaStorage, Shape)> {
        use candle::cuda_backend::cudarc::driver::{
            CudaSlice, DeviceRepr, LaunchAsync, LaunchConfig,
        };
        use candle::cuda_backend::{kernel_name, kernels, Map2, WrapErr};
        use candle::{CudaDevice, WithDType};

        struct S {
            eps: f32,
        }
        impl Map2 for S {
            fn f<T: DeviceRepr + WithDType>(
                &self,
                src: &CudaSlice<T>,
                layout: &Layout,
                alpha: &CudaSlice<T>,
                alpha_layout: &Layout,
                dev: &CudaDevice,
            ) -> Result<CudaSlice<T>> {
                let src = match layout.contiguous_offsets() {
                    None => candle::bail!("input has to be contiguous"),
                    Some((o1, o2)) => src.slice(o1..o2),
                };
                let alpha = match alpha_layout.contiguous_offsets() {
                    None => candle::bail!("alpha has to be contiguous"),
                    Some((o1, o2)) => alpha.slice(o1..o2),
                };
                let el = layout.shape().elem_count();
                let dims = layout.shape().dims();
                let dim_m1 = dims[dims.len() - 1];
                let (n_rows, n_cols) = (el / dim_m1, dim_m1);

                let cfg = LaunchConfig {
                    grid_dim: (n_rows as u32, 1, 1),
                    block_dim: (1024, 1, 1),
                    shared_mem_bytes: 0,
                };
                let func = dev.get_or_load_func(&kernel_name::<T>("rmsnorm"), kernels::REDUCE)?;
                // SAFETY: Set later by running the kernel.
                let dst = unsafe { dev.alloc::<T>(el) }.w()?;
                let params = (&src, &dst, &alpha, n_cols as i32, self.eps);
                // SAFETY: ffi.
                unsafe { func.launch(cfg, params) }.w()?;
                Ok(dst)
            }
        }

        use candle::backend::BackendStorage;
        let dev = s1.device();
        let slice = S { eps: self.eps }.map(&s1.slice, l1, &s2.slice, l2, dev)?;
        let dst = candle::cuda_backend::CudaStorage {
            slice,
            device: dev.clone(),
        };
        Ok((dst, l1.shape().clone()))
    }

    #[cfg(feature = "metal")]
    fn metal_fwd(
        &self,
        s1: &candle::MetalStorage,
        l1: &Layout,
        s2: &candle::MetalStorage,
        l2: &Layout,
    ) -> Result<(candle::MetalStorage, Shape)> {
        use candle::backend::BackendStorage;
        let device = s1.device();
        let command_buffer = device.command_buffer()?;
        let kernels = device.kernels();
        let name = match (s1.dtype(), s2.dtype()) {
            (DType::F32, DType::F32) => "rmsnorm_f32",
            (DType::F16, DType::F16) => "rmsnorm_f16",
            (DType::BF16, DType::BF16) => "rmsnorm_bf16",
            (dt1, dt2) => candle::bail!("rmsnorm is not implemented for {dt1:?} {dt2:?}"),
        };

        if !(l1.is_contiguous() && l2.is_contiguous()) {
            candle::bail!("Non contiguous rmsnorm is not implemented");
        }

        let last_dim = l1.dims()[l1.shape().rank() - 1];
        let elem_count = l1.shape().elem_count();
        let output = device.new_buffer(elem_count, s1.dtype(), "rmsnorm")?;
        candle_metal_kernels::call_rms_norm(
            device.metal_device(),
            &command_buffer,
            kernels,
            name,
            elem_count,
            last_dim,
            self.eps,
            s1.buffer(),
            l1.start_offset() * s1.dtype().size_in_bytes(),
            s2.buffer(),
            l2.start_offset() * s2.dtype().size_in_bytes(),
            &output,
        )
        .map_err(candle::Error::wrap)?;
        let newstorage = candle::MetalStorage::new(output, device.clone(), elem_count, s1.dtype());
        Ok((newstorage, l1.shape().clone()))
    }
}

pub fn rms_norm_slow(x: &Tensor, alpha: &Tensor, eps: f32) -> Result<Tensor> {
    let x_dtype = x.dtype();
    let internal_dtype = match x_dtype {
        DType::F16 | DType::BF16 => DType::F32,
        d => d,
    };
    let hidden_size = x.dim(D::Minus1)?;
    let x = x.to_dtype(internal_dtype)?;
    let norm_x = (x.sqr()?.sum_keepdim(D::Minus1)? / hidden_size as f64)?;
    let x_normed = x.broadcast_div(&(norm_x + eps as f64)?.sqrt()?)?;
    x_normed.to_dtype(x_dtype)?.broadcast_mul(alpha)
}

pub fn rms_norm(xs: &Tensor, alpha: &Tensor, eps: f32) -> Result<Tensor> {
    let hidden_size_xs = xs.dim(D::Minus1)?;
    let hidden_size_alpha = alpha.dims1()?;
    if hidden_size_xs != hidden_size_alpha {
        candle::bail!(
            "shape mismatch in rms-norm {:?} {:?}",
            xs.shape(),
            alpha.shape()
        )
    }
    xs.apply_op2_no_bwd(alpha, &RmsNorm { eps })
}

#[derive(Debug, Clone)]
struct LayerNorm {
    eps: f32,
}

impl candle::CustomOp3 for LayerNorm {
    fn name(&self) -> &'static str {
        "layer-norm"
    }

    fn cpu_fwd(
        &self,
        s1: &CpuStorage,
        l1: &Layout,
        s2: &CpuStorage,
        l2: &Layout,
        s3: &CpuStorage,
        l3: &Layout,
    ) -> Result<(CpuStorage, Shape)> {
        use candle::backend::BackendStorage;

        let eps = self.eps;
        fn inner<
            T: candle::WithDType
                + num_traits::Float
                + num_traits::AsPrimitive<f32>
                + num_traits::FromPrimitive,
        >(
            src: &[T],
            layout: &Layout,
            alpha: &[T],
            alpha_layout: &Layout,
            beta: &[T],
            beta_layout: &Layout,
            eps: f32,
        ) -> Result<(CpuStorage, Shape)> {
            let src = match layout.contiguous_offsets() {
                None => candle::bail!("input has to be contiguous"),
                Some((o1, o2)) => &src[o1..o2],
            };
            let alpha = match alpha_layout.contiguous_offsets() {
                None => candle::bail!("alpha has to be contiguous"),
                Some((o1, o2)) => &alpha[o1..o2],
            };
            let beta = match beta_layout.contiguous_offsets() {
                None => candle::bail!("beta has to be contiguous"),
                Some((o1, o2)) => &beta[o1..o2],
            };
            let el_count = layout.shape().elem_count();
            let dims = layout.shape().dims();
            let dim_m1 = dims[dims.len() - 1];
            let mut dst = vec![T::zero(); el_count];
            src.par_chunks(dim_m1)
                .zip(dst.par_chunks_mut(dim_m1))
                .for_each(|(src, dst)| {
                    let mut sum = 0f32;
                    let mut sum2 = 0f32;
                    for v in src {
                        let v = v.as_();
                        sum += v;
                        sum2 += v * v;
                    }
                    let mean = sum / dim_m1 as f32;
                    let var = sum2 / dim_m1 as f32 - mean * mean;
                    let inv_std = (var + eps).sqrt().recip();
                    for ((d, s), (alpha, beta)) in
                        dst.iter_mut().zip(src.iter()).zip(alpha.iter().zip(beta))
                    {
                        let alpha = alpha.as_();
                        let beta = beta.as_();
                        let d_ = (s.as_() - mean) * inv_std * alpha + beta;
                        *d = T::from_f32(d_).unwrap_or_else(T::nan);
                    }
                });
            let storage = candle::WithDType::to_cpu_storage_owned(dst);
            Ok((storage, Shape::from_dims(dims)))
        }

        use CpuStorage as C;
        match (s1, s2, s3) {
            (C::BF16(s1), C::BF16(s2), C::BF16(s3)) => {
                inner::<half::bf16>(s1, l1, s2, l2, s3, l3, eps)
            }
            (C::F16(s1), C::F16(s2), C::F16(s3)) => inner::<half::f16>(s1, l1, s2, l2, s3, l3, eps),
            (C::F32(s1), C::F32(s2), C::F32(s3)) => inner::<f32>(s1, l1, s2, l2, s3, l3, eps),
            _ => candle::bail!("unsupported dtype for rmsnorm {:?}", s1.dtype()),
        }
    }

    #[cfg(feature = "cuda")]
    fn cuda_fwd(
        &self,
        s1: &candle::CudaStorage,
        l1: &Layout,
        s2: &candle::CudaStorage,
        l2: &Layout,
        s3: &candle::CudaStorage,
        l3: &Layout,
    ) -> Result<(candle::CudaStorage, Shape)> {
        use candle::cuda_backend::cudarc::driver::{
            CudaSlice, DeviceRepr, LaunchAsync, LaunchConfig,
        };
        use candle::cuda_backend::{kernel_name, kernels, Map3, WrapErr};
        use candle::{CudaDevice, WithDType};

        struct S {
            eps: f32,
        }
        impl Map3 for S {
            fn f<T: DeviceRepr + WithDType>(
                &self,
                src: &CudaSlice<T>,
                layout: &Layout,
                alpha: &CudaSlice<T>,
                alpha_layout: &Layout,
                beta: &CudaSlice<T>,
                beta_layout: &Layout,
                dev: &CudaDevice,
            ) -> Result<CudaSlice<T>> {
                let src = match layout.contiguous_offsets() {
                    None => candle::bail!("input has to be contiguous"),
                    Some((o1, o2)) => src.slice(o1..o2),
                };
                let alpha = match alpha_layout.contiguous_offsets() {
                    None => candle::bail!("alpha has to be contiguous"),
                    Some((o1, o2)) => alpha.slice(o1..o2),
                };
                let beta = match beta_layout.contiguous_offsets() {
                    None => candle::bail!("beta has to be contiguous"),
                    Some((o1, o2)) => beta.slice(o1..o2),
                };
                let el = layout.shape().elem_count();
                let dims = layout.shape().dims();
                let dim_m1 = dims[dims.len() - 1];
                let (n_rows, n_cols) = (el / dim_m1, dim_m1);

                let cfg = LaunchConfig {
                    grid_dim: (n_rows as u32, 1, 1),
                    block_dim: (1024, 1, 1),
                    shared_mem_bytes: 0,
                };
                let func = dev.get_or_load_func(&kernel_name::<T>("layernorm"), kernels::REDUCE)?;
                // SAFETY: Set later by running the kernel.
                let dst = unsafe { dev.alloc::<T>(el) }.w()?;
                let params = (&src, &dst, &alpha, &beta, n_cols as i32, self.eps);
                // SAFETY: ffi.
                unsafe { func.launch(cfg, params) }.w()?;
                Ok(dst)
            }
        }

        use candle::backend::BackendStorage;
        let dev = s1.device();
        let slice = S { eps: self.eps }.map(&s1.slice, l1, &s2.slice, l2, &s3.slice, l3, dev)?;
        let dst = candle::cuda_backend::CudaStorage {
            slice,
            device: dev.clone(),
        };
        Ok((dst, l1.shape().clone()))
    }

    #[cfg(feature = "metal")]
    fn metal_fwd(
        &self,
        s1: &candle::MetalStorage,
        l1: &Layout,
        s2: &candle::MetalStorage,
        l2: &Layout,
        s3: &candle::MetalStorage,
        l3: &Layout,
    ) -> Result<(candle::MetalStorage, Shape)> {
        use candle::backend::BackendStorage;
        let device = s1.device();
        let command_buffer = device.command_buffer()?;
        let kernels = device.kernels();
        let name = match (s1.dtype(), s2.dtype(), s3.dtype()) {
            (DType::F32, DType::F32, DType::F32) => "layernorm_f32",
            (DType::F16, DType::F16, DType::F16) => "layernorm_f16",
            (DType::BF16, DType::BF16, DType::BF16) => "layernorm_bf16",
            (dt1, dt2, dt3) => {
                candle::bail!("layernorm is not implemented for {dt1:?} {dt2:?} {dt3:?}")
            }
        };

        if !(l1.is_contiguous() && l2.is_contiguous() && l3.is_contiguous()) {
            candle::bail!("Non contiguous layernorm is not implemented");
        }

        let last_dim = l1.dims()[l1.shape().rank() - 1];
        let elem_count = l1.shape().elem_count();
        let output = device.new_buffer(elem_count, s1.dtype(), "layernorm")?;
        candle_metal_kernels::call_layer_norm(
            device.metal_device(),
            &command_buffer,
            kernels,
            name,
            elem_count,
            last_dim,
            self.eps,
            s1.buffer(),
            l1.start_offset() * s1.dtype().size_in_bytes(),
            s2.buffer(),
            l2.start_offset() * s2.dtype().size_in_bytes(),
            s3.buffer(),
            l3.start_offset() * s3.dtype().size_in_bytes(),
            &output,
        )
        .map_err(candle::Error::wrap)?;
        let newstorage = candle::MetalStorage::new(output, device.clone(), elem_count, s1.dtype());
        Ok((newstorage, l1.shape().clone()))
    }
}

pub fn layer_norm_slow(x: &Tensor, alpha: &Tensor, beta: &Tensor, eps: f32) -> Result<Tensor> {
    let x_dtype = x.dtype();
    let internal_dtype = match x_dtype {
        DType::F16 | DType::BF16 => DType::F32,
        d => d,
    };
    let hidden_size = x.dim(D::Minus1)?;
    let x = x.to_dtype(internal_dtype)?;
    let x = {
        let mean_x = (x.sum_keepdim(D::Minus1)? / hidden_size as f64)?;
        x.broadcast_sub(&mean_x)?
    };
    let norm_x = (x.sqr()?.sum_keepdim(D::Minus1)? / hidden_size as f64)?;
    let x_normed = x.broadcast_div(&(norm_x + eps as f64)?.sqrt()?)?;
    x_normed
        .to_dtype(x_dtype)?
        .broadcast_mul(alpha)?
        .broadcast_add(beta)
}

pub fn layer_norm(xs: &Tensor, alpha: &Tensor, beta: &Tensor, eps: f32) -> Result<Tensor> {
    let hidden_size_xs = xs.dim(D::Minus1)?;
    let hidden_size_alpha = alpha.dims1()?;
    let hidden_size_beta = beta.dims1()?;
    if hidden_size_xs != hidden_size_alpha || hidden_size_xs != hidden_size_beta {
        candle::bail!(
            "shape mismatch in layer-norm src: {:?} alpha: {:?} beta: {:?}",
            xs.shape(),
            alpha.shape(),
            beta.shape()
        )
    }
    xs.apply_op3_no_bwd(alpha, beta, &LayerNorm { eps })
}

// https://pytorch.org/docs/stable/generated/torch.nn.PixelShuffle.html
pub fn pixel_shuffle(xs: &Tensor, upscale_factor: usize) -> Result<Tensor> {
    let (b_size, c, h, w) = xs.dims4()?;
    let out_c = c / upscale_factor / upscale_factor;
    xs.reshape((b_size, out_c, upscale_factor, upscale_factor, h, w))?
        .permute((0, 1, 4, 2, 5, 3))?
        .reshape((b_size, out_c, h * upscale_factor, w * upscale_factor))
}

pub fn pixel_unshuffle(xs: &Tensor, downscale_factor: usize) -> Result<Tensor> {
    let (b_size, c, h, w) = xs.dims4()?;
    let out_c = c * downscale_factor * downscale_factor;
    xs.reshape((
        b_size,
        c,
        h / downscale_factor,
        downscale_factor,
        w / downscale_factor,
        downscale_factor,
    ))?
    .permute((0, 1, 3, 5, 2, 4))?
    .reshape((b_size, out_c, h / downscale_factor, w / downscale_factor))
}

// https://pytorch.org/docs/stable/generated/torch.nn.ReplicationPad2d.html
pub fn replication_pad2d(xs: &Tensor, pad: usize) -> Result<Tensor> {
    match pad {
        0 => Ok(xs.clone()),
        1 => {
            let (_b_size, _c, h, w) = xs.dims4()?;
            let (first, last) = (xs.narrow(3, 0, 1)?, xs.narrow(3, w - 1, 1)?);
            let xs = Tensor::cat(&[&first, xs, &last], 3)?;
            let (first, last) = (xs.narrow(2, 0, 1)?, xs.narrow(2, h - 1, 1)?);
            Tensor::cat(&[&first, &xs, &last], 2)
        }
        n => candle::bail!("replication-pad with a size of {n} is not supported"),
    }
}

<<<<<<< HEAD
#[cfg(feature = "cuda")]
=======
[cfg(feature = "cuda")]
>>>>>>> 80926a84
pub fn kvconcat(ltensor: &Tensor, rtensor: &Tensor, concat_dim: usize) -> Result<Tensor> {
    if !ltensor.device().is_cuda() {
        return Tensor::cat(&[ltensor, &rtensor], concat_dim as usize)?.contiguous();
    }
    use candle::cuda_backend::KVConcat;
    let op = KVConcat { concat_dim };
    //inputs for kvconcat must be contiguous tensors
    if ltensor.is_contiguous() && rtensor.is_contiguous() {
        ltensor.apply_op2(&rtensor, op)
    } else if ltensor.is_contiguous() {
        ltensor.apply_op2(&rtensor.contiguous()?, op)
    } else if rtensor.is_contiguous() {
        let ltensor = ltensor.contiguous()?;
        ltensor.apply_op2(&rtensor, op)
    } else {
        let ltensor = ltensor.contiguous()?;
        let rtensor = rtensor.contiguous()?;
        ltensor.apply_op2(&rtensor, op)
    }
}

<<<<<<< HEAD
#[cfg(not(feature = "cuda"))]
pub fn kvconcat(ltensor: &Tensor, rtensor: &Tensor, concat_dim: i32) -> Result<Tensor> {
    Tensor::cat(&[ltensor, rtensor], concat_dim as usize)?.contiguous()
}

=======
>>>>>>> 80926a84
#[derive(Clone, Debug)]
pub struct Identity;

impl Identity {
    pub fn new() -> Identity {
        Self
    }
}

impl Default for Identity {
    fn default() -> Self {
        Self
    }
}

impl Module for Identity {
    fn forward(&self, xs: &Tensor) -> Result<Tensor> {
        Ok(xs.clone())
    }
}<|MERGE_RESOLUTION|>--- conflicted
+++ resolved
@@ -927,11 +927,7 @@
     }
 }
 
-<<<<<<< HEAD
 #[cfg(feature = "cuda")]
-=======
-[cfg(feature = "cuda")]
->>>>>>> 80926a84
 pub fn kvconcat(ltensor: &Tensor, rtensor: &Tensor, concat_dim: usize) -> Result<Tensor> {
     if !ltensor.device().is_cuda() {
         return Tensor::cat(&[ltensor, &rtensor], concat_dim as usize)?.contiguous();
@@ -953,14 +949,11 @@
     }
 }
 
-<<<<<<< HEAD
 #[cfg(not(feature = "cuda"))]
 pub fn kvconcat(ltensor: &Tensor, rtensor: &Tensor, concat_dim: i32) -> Result<Tensor> {
     Tensor::cat(&[ltensor, rtensor], concat_dim as usize)?.contiguous()
 }
 
-=======
->>>>>>> 80926a84
 #[derive(Clone, Debug)]
 pub struct Identity;
 
