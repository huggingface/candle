--- conflicted
+++ resolved
@@ -927,8 +927,7 @@
     }
 }
 
-<<<<<<< HEAD
-#[cfg(feature = "cuda")]
+[cfg(feature = "cuda")]
 pub fn kvconcat(ltensor: &Tensor, rtensor: &Tensor, concat_dim: usize) -> Result<Tensor> {
     if !ltensor.device().is_cuda() {
         return Tensor::cat(&[ltensor, &rtensor], concat_dim as usize)?.contiguous();
@@ -950,10 +949,6 @@
     }
 }
 
-#[cfg(not(feature = "cuda"))]
-pub fn kvconcat(ltensor: &Tensor, rtensor: &Tensor, concat_dim: i32) -> Result<Tensor> {
-    Tensor::cat(&[ltensor, rtensor], concat_dim as usize)?.contiguous()
-=======
 #[derive(Clone, Debug)]
 pub struct Identity;
 
@@ -973,5 +968,4 @@
     fn forward(&self, xs: &Tensor) -> Result<Tensor> {
         Ok(xs.clone())
     }
->>>>>>> 74e9e419
 }